
from __future__ import annotations
from typing import *

import os
import numpy as np
from acados_template import AcadosModel, AcadosOcp, AcadosOcpSolver
from casadi import MX, DM, cos, sin, vertcat, dot, norm_2, floor, if_else, exp, Function, power
from scipy.interpolate import CubicSpline
from scipy.spatial.transform import Rotation as R

from lsy_drone_racing.tools.race_objects import Gate, Obstacle
from lsy_drone_racing.control.fresssack_controller import FresssackController
from lsy_drone_racing.tools.ext_tools import TrajectoryTool
from lsy_drone_racing.utils.utils import draw_line


if TYPE_CHECKING:
    from numpy.typing import NDArray

class FresssackMPCC:
    traj_path : str

    num_gates : int
    gates : List[Gate]
    gates_init : List[Gate]
    gates_pos_init : List[NDArray]
    num_obstacles: int
    obstacles : List[Obstacle]
    obstacles_init : List[Obstacle]
    obstacles_pos_init : List[NDArray]

    solver : AcadosOcpSolver
    model : AcadosModel
    model_syms : FresssackDroneModel

    n_x : int
    n_u : int

    
    qp_solver : str
    hessian_approx : str
    integrator_type : str
    nlp_solver_type : str
    tol : np.floating
    qp_solver_warm_start : int
    qp_solver_iter_max : int
    nlp_solver_max_iter : int

    T_f : np.floating
    N : int

    model_traj_length : np.floating
    model_arc_length : np.floating

    q_l:np.floating
    q_l_peak:List[np.floating]
    q_c:np.floating
    q_c_peak:List[np.floating]
    q_c_sigma1:List[np.floating]
    q_c_sigma2:List[np.floating]
    gate_interp_peak : List[np.floating]
    gate_interp_sigma1:List[np.floating]
    gate_interp_sigma2:List[np.floating]
    Q_w:DM
    R_df:DM
    miu:np.floating
    obst_w:np.floating
    d_extend:np.floating
    lb_vel:np.floating
    ub_vel:np.floating
    
    traj_tool : TrajectoryTool
    arc_trajectory : CubicSpline
    arc_trajectory_offset : CubicSpline
    gate_theta_list : NDArray[np.integer]
    gate_theta_list_offset : NDArray[np.integer]

    x_guess : List[np.floating]
    u_guess : List[np.floating]
    traj_update_gate : int

    def __init__(self,
                param_dict : Dict[str, Union[List[np.floating], np.floating]],
                ):
        
        self.traj_path = param_dict['traj_path']

    
        self.gates_init = param_dict['gates']
        self.gates = self.gates_init
        self.gates_pos_init = [gate.pos.copy() for gate in self.gates_init]
        self.num_gates = len(self.gates)
        self.obstacles_init = param_dict['obstacles']
        self.obstacles = self.obstacles_init 
        self.obstacles_pos_init = [obstacle.pos.copy() for obstacle in self.obstacles_init]
        self.num_obstacles = len(self.obstacles)
        
    
        # Solver Options
        self.T_f = param_dict['T_f']
        self.N = param_dict['N']

        self.qp_solver = param_dict['qp_solver']
        self.hessian_approx = param_dict['hessian_approx']
        self.integrator_type = param_dict['integrator_type']
        self.nlp_solver_type = param_dict['nlp_solver_type']
        self.tol = param_dict['tol']
        self.qp_solver_warm_start = param_dict['qp_solver_warm_start']
        self.qp_solver_iter_max = param_dict['qp_solver_iter_max']
        self.nlp_solver_max_iter = param_dict['nlp_solver_max_iter']

        # Trajectory Settings
        self.model_traj_length = param_dict['model_traj_length']
        self.model_arc_length = param_dict['model_arc_length']

        # MPCC Cost Weights
        self.q_l = param_dict['q_l']
        self.q_l_peak = param_dict['q_l_peak']
        self.q_c = param_dict['q_c']
        self.q_c_peak = param_dict['q_c_peak']
        self.q_c_sigma1 = param_dict['q_c_sigma1']
        self.q_c_sigma2 = param_dict['q_c_sigma2']
        self.gate_interp_peak = param_dict['gate_interp_peak']
        self.gate_interp_sigma1 = param_dict['gate_interp_sigma1']
        self.gate_interp_sigma2 = param_dict['gate_interp_sigma2']
        self.Q_w = param_dict['Q_w']
        self.R_df = param_dict['R_df']
        self.miu = param_dict['miu']

        # Obstacle relavent
        self.obst_w = param_dict['obst_w']
        self.d_extend = param_dict['d_extend'] # extend distance to supress q_c
        # Velocity bounds
        # TODO: any way to discard lower bound?
        self.lb_vel = param_dict['lb_vel']
        self.ub_vel = param_dict['ub_vel']

        # Model and Symbolics
        self.model_syms = FresssackDroneModel(model_traj_N = int(self.model_traj_length/self.model_arc_length),
                                    num_gates = self.num_gates,
                                    num_ostacles = self.num_obstacles,
                                    init_model = True
                                    )
        self.model = self.model_syms.model


        # Read Trajectory
        self.read_traj(path = self.traj_path)

        # Create Solver
        self.create_ocp_solver_external()

        # Reset Solver
        self.reset_solver()
        

    def reset_solver(self):
        # Reset race object positions
        self.gates = self.gates_init
        self.obstacles = self.obstacles_init

        # Reset trajectories and theta list of gates
        self.arc_trajectory_offset = self.arc_trajectory
        self.gate_theta_list_offset = self.gate_theta_list

        # Reset warm starts
        self.x_guess = None
        self.u_guess = None
        
        # Reset drone trajectory states
        self.traj_update_gate = None

        # Reset cylinder lists
        self.cylinder_list = None

        # Reset parameters in solver
        p_traj = self.get_updated_traj_param(self.arc_trajectory)
        p_obst = self.get_cylinder_param()
        p_gate_offset = self.get_curr_gate_offset(0, self.gates[0].norm_vec)
        p_full = np.concatenate([p_traj, p_obst, p_gate_offset])
        for i in range(self.N):
            self.solver.set(i, "p", p_full)



    def control_step(self, x : NDArray,
                    last_theta : np.floating,
                    need_gate_update : bool,
                    need_obs_update : bool,
                    gates : List[Gate],
                    obstacles : List[Obstacle],
                    next_gate : int = 0):
        # Update race objects
        self.gates = gates
        self.obstacles = obstacles

        # Take a guess
        if self.x_guess is None or self.u_guess is None:
            self.x_guess = [x for _ in range(self.N + 1)]
            self.u_guess = [np.zeros(self.n_u) for _ in range(self.N)]
        else:
            # self.x_guess = self.x_guess[1:] + [self.x_guess[-1]]
            # self.u_guess = self.u_guess[1:] + [self.u_guess[-1]]
            pass
        
        # Set guess
        for i in range(self.N):
            self.solver.set(i, "x", self.x_guess[i])
            self.solver.set(i, "u", self.u_guess[i])
        self.solver.set(self.N, "x", self.x_guess[self.N])



        # Setup trajectory update gate index
        if self.traj_update_gate is None:
            self.traj_update_gate = 0
        
        # wait a while then reset to norminal trajectory
        if next_gate > self.traj_update_gate and last_theta - self.gate_theta_list_offset[self.traj_update_gate] > self.gate_interp_sigma2[self.traj_update_gate]:
            self.traj_update_gate = next_gate
            self.arc_trajectory_offset = self.arc_trajectory
            p_traj = self.get_updated_traj_param(self.arc_trajectory_offset)
            p_obst = self.get_cylinder_param()
            p_gate_offset = self.get_curr_gate_offset(self.traj_update_gate, self.gates[self.traj_update_gate].norm_vec)
            p_full = np.concatenate([p_traj, p_obst, p_gate_offset])
            for i in range(self.N):
                self.solver.set(i, "p", p_full)

        self.curr_gate_offset = self.get_curr_gate_offset(self.traj_update_gate, self.gates[self.traj_update_gate].norm_vec)
        
        if need_gate_update or need_obs_update:
            # recompute gate_theta
            self.gate_theta_list_offset, _ = self.traj_tool.find_gate_waypoint(self.arc_trajectory, [gate.pos for gate in self.gates])
            # translate trajectory
            p_traj = self.get_updated_traj_param(self.arc_trajectory)
            p_obst = self.get_cylinder_param()
            p_gate_offset = self.get_curr_gate_offset(self.traj_update_gate, self.gates[self.traj_update_gate].norm_vec)
            p_full = np.concatenate([p_traj, p_obst, p_gate_offset])
            for i in range(self.N):
                self.solver.set(i, "p", p_full)
            self.arc_trajectory_offset = self.translate_cubicspline(self.arc_trajectory, p_gate_offset) # only for visualization
            self.cylinder_list = self._gen_pillar_cylinder() # only for visualization
            self.curr_gate_offset = p_gate_offset # only for visualization

        # Set initial states
        self.solver.set(0, "lbx", x)
        self.solver.set(0, "ubx", x)

        # Solve for solution
<<<<<<< HEAD
        
        status = self.solver.solve()
        qp_iter = self.solver.get_stats("qp_iter")[1]
        success = (status == 0) or (qp_iter >= 10)
        
=======
        status = self.solver.solve()
        qp_iter = self.solver.get_stats("qp_iter")[1]
        success = (status == 0) or (qp_iter >= 10) 

>>>>>>> b04d6758
        if not success:
            x_result = self.x_guess
            u_result = self.u_guess
            p_result = [self.solver.get(i, "p") for i in range(self.N)]
            return x_result, u_result, p_result, success
        else:
            # Get results
            x_result = [self.solver.get(i, "x") for i in range(self.N + 1)]
            u_result = [self.solver.get(i, "u") for i in range(self.N)]
            p_result = [self.solver.get(i, "p") for i in range(self.N)]

            self.x_guess = x_result
            self.u_guess = u_result

            return x_result, u_result, p_result, success


    def translate_cubicspline(self, trajectory: CubicSpline, offset: np.ndarray) -> CubicSpline:
        """translate trajectory
        """
        theta_list = trajectory.x
        waypoints = trajectory(theta_list)
        waypoints_offset = waypoints + offset
        trajectory_offset = CubicSpline(theta_list, waypoints_offset)
        return trajectory_offset

    def read_traj(self, path : str):
        t, pos, vel = FresssackController.read_trajectory(path)

        trajectory = CubicSpline(t, pos)

        # trajectory reparameterization
        self.traj_tool = TrajectoryTool()
        trajectory = self.traj_tool.extend_trajectory(trajectory, extend_length = 1.0)
        self.arc_trajectory = self.traj_tool.arclength_reparameterize(trajectory, arc_length = self.model_arc_length)
        self.arc_trajectory_offset = self.arc_trajectory
        self.gate_theta_list, _ = self.traj_tool.find_gate_waypoint(self.arc_trajectory, [gate.pos for gate in self.gates])
        self.gate_theta_list_offset = self.gate_theta_list

    def create_ocp_solver_external(
            self,
            verbose: bool = False,
            path : str = 'lsy_drone_racing/acados_solvers/mpcc_prescripted.json', 
        ) -> AcadosOcpSolver:
            """Creates an acados Optimal Control Problem and Solver."""
            ocp = AcadosOcp()
            # set model
            ocp.model = self.model
            # Get Dimensions
            self.n_x = ocp.model.x.rows()
            self.n_u = ocp.model.u.rows()

            # Set dimensions
            ocp.solver_options.N_horizon = self.N


            # Cost Type
            ocp.cost.cost_type = "EXTERNAL"
            ocp.model.cost_expr_ext_cost = self.mpcc_cost()

            ## Set Csolver_wrapper.traints.ubx = np.array([0.55, 0.55, 1.57, 1.57, 1.57])
            ocp.constraints.lbx = np.array([0.1, 0.1, -1.57, -1.57, -1.57])
            ocp.constraints.ubx = np.array([0.55, 0.55, 1.57, 1.57, 1.57])
            ocp.constraints.idxbx = np.array([9, 10, 11, 12, 13])

            # Set Input Constraints
            ocp.constraints.lbu = np.array([-10.0, -10.0, -10.0, -10.0, self.lb_vel]) # set a speed lower bound to provide it from stopping at obstacles
            ocp.constraints.ubu = np.array([10.0, 10.0, 10.0, 10.0, self.ub_vel])
            ocp.constraints.idxbu = np.array([0, 1, 2, 3, 4])

            # We have to set x0 even though we will overwrite it later on.
            ocp.constraints.x0 = np.zeros((self.n_x))
            # Set initial reference trajectory
            p_traj = self.get_updated_traj_param(self.arc_trajectory)
            # Set initial obstacle parameters
            p_obst = self.get_cylinder_param()
            # Set initial gate offset = 0
            p_gate_offset = self.get_curr_gate_offset(0)
            # stuff parameters 
            p_full = np.concatenate([p_traj, p_obst, p_gate_offset])
            ocp.parameter_values = p_full


            # Solver Options
            ocp.solver_options.qp_solver = self.qp_solver  
            ocp.solver_options.hessian_approx = self.hessian_approx
            ocp.solver_options.integrator_type = self.integrator_type
            ocp.solver_options.nlp_solver_type = self.nlp_solver_type
            ocp.solver_options.tol = self.tol

            ocp.solver_options.qp_solver_cond_N = self.N
            ocp.solver_options.qp_solver_warm_start = self.qp_solver_warm_start

            ocp.solver_options.qp_solver_iter_max = self.qp_solver_iter_max
            ocp.solver_options.nlp_solver_max_iter = self.nlp_solver_max_iter

            # set prediction horizon
            ocp.solver_options.tf = self.T_f
            self.solver = AcadosOcpSolver(ocp, json_file=path, verbose=verbose)
    
    def _gen_pillar_cylinder(self):
        """init pillar cylinder from self.obstacles
        Returns:
            List of horizontal coordinates
        """
        cylinder_list = []
        for obst in self.obstacles:
            x, y = obst.pos[:2]
            r = obst.safe_radius
            cylinder_list.append((x, y, r))
        return cylinder_list

    def get_cylinder_param(self) -> NDArray[np.floating]:
        """put all cylinders into a flat array to write to model.p
        Returns:
            NDArray of cylinders parameters like [x, y, r, x, y, r, ...]
        """
        cylinder_list = self._gen_pillar_cylinder()

        cylinder_params = []
        for x, y, r in cylinder_list:
            cylinder_params.append(x)
            cylinder_params.append(y)
            cylinder_params.append(r)
        return np.array(cylinder_params, dtype=np.float32)

    def get_updated_traj_param(self, trajectory: CubicSpline):
        """get updated trajectory parameters upon replaning"""
        # construct pd/tp lists from current trajectory
        theta_list = np.arange(0, self.model_traj_length, self.model_arc_length)
        pd_list = trajectory(theta_list)
        tp_list = trajectory.derivative(1)(theta_list)
        qc_dyn_list = np.zeros(theta_list.shape[0])
        ql_dyn_list = np.zeros(theta_list.shape[0])
        gate_interp_list = np.zeros(theta_list.shape[0])
        for idx, gate in enumerate(self.gates):
            # distances = np.linalg.norm(pd_list - gate.pos, axis=-1) # spacial distance
            distances = theta_list - self.gate_theta_list_offset[idx] # progress distance
            qc_dyn_gate_front = np.exp(-distances**2 / (0.5*self.q_c_sigma1[idx])**2) # gaussian
            qc_dyn_gate_behind = np.exp(-distances**2 / (0.5*self.q_c_sigma2[idx])**2) # gaussian
            qc_dyn_list += self.q_c_peak[idx] * qc_dyn_gate_front * ((theta_list < self.gate_theta_list_offset[idx]) & (theta_list > self.gate_theta_list_offset[idx] - self.q_c_sigma1[idx])) \
                         + self.q_c_peak[idx] * qc_dyn_gate_behind * ((theta_list >= self.gate_theta_list_offset[idx]) & (theta_list < self.gate_theta_list_offset[idx] + self.q_c_sigma2[idx]))
            ql_dyn_list += self.q_l_peak[idx] * qc_dyn_gate_front * ((theta_list < self.gate_theta_list_offset[idx]) & (theta_list > self.gate_theta_list_offset[idx] - self.q_c_sigma1[idx])) \
                         + self.q_l_peak[idx] * qc_dyn_gate_behind * ((theta_list >= self.gate_theta_list_offset[idx]) & (theta_list < self.gate_theta_list_offset[idx] + self.q_c_sigma2[idx]))
            gate_interp_gate_front  = self.gate_interp_peak[idx] * np.exp(-distances**2 / (0.5*self.gate_interp_sigma1[idx])**2) # gaussian
            gate_interp_gate_behind = self.gate_interp_peak[idx] * np.exp(-distances**2 / (0.5*self.gate_interp_sigma2[idx])**2) # gaussian
            gate_interp_list += gate_interp_gate_front * ((theta_list < self.gate_theta_list_offset[idx]) & (theta_list > self.gate_theta_list_offset[idx] - self.gate_interp_sigma1[idx])) \
                              + gate_interp_gate_behind * ((theta_list >= self.gate_theta_list_offset[idx]) & (theta_list < self.gate_theta_list_offset[idx] + self.gate_interp_sigma2[idx]))
            
        self.gate_interp_list = CubicSpline(theta_list, gate_interp_list)
        p_vals = np.concatenate([pd_list.flatten(), tp_list.flatten(), qc_dyn_list.flatten(), ql_dyn_list.flatten(), gate_interp_list.flatten()])
        return p_vals
    
    def get_curr_gate_offset(self, curr_gate, curr_gate_norm=None):
        """return current gate position change
        run detect pos change outside in control loop
        Returns:
            NDArray(3): position change of current target gate
        """
        curr_gate_offset = self.gates[curr_gate].pos - self.gates_pos_init[curr_gate]
        if curr_gate_norm is not None: # NOTE: EXP: translate trajectory only on normal plane of gate
            curr_gate_offset = curr_gate_offset - np.dot(curr_gate_offset, curr_gate_norm) * curr_gate_norm
        return curr_gate_offset
    
    def casadi_linear_interp(self, theta : MX, theta_list : MX, p_flat : MX, dim=3):
        """Manually interpolate a 3D path using CasADi symbolic expressions.
        
        Args:
            theta: CasADi symbol, scalar progress variable (0 ~ model_traj_length)
            theta_list: list or array, thetas of path points [0, 0.1, 0.2, ...]
            p_flat: CasADi symbol, 1D flattened path points [x0,y0,z0, x1,y1,z1, ...]
            dim: int, dimension of a single point (default=3)
        Returns:
            p_interp: CasADi 3x1 vector, interpolated path point at given theta
        """
        M = len(theta_list)
        
        # Find index interval
        # Normalize theta to index scale
        idx_float = (theta - theta_list[0]) / (theta_list[-1] - theta_list[0]) * (M - 1)

        idx_lower = floor(idx_float)
        idx_upper = idx_lower + 1
        alpha = idx_float - idx_lower

        # Handle boundary cases (clamping)
        idx_lower = if_else(idx_lower < 0, 0, idx_lower)
        idx_upper = if_else(idx_upper >= M, M-1, idx_upper)

        # Gather points
        p_lower = vertcat(*[p_flat[dim * idx_lower + d] for d in range(dim)])
        p_upper = vertcat(*[p_flat[dim * idx_upper + d] for d in range(dim)])

        # Interpolated point
        p_interp = (1 - alpha) * p_lower + alpha * p_upper

        return p_interp
    
    def calc_obst_distance(self, pos : MX, cyl_xy : MX):
        """calculate distances of pos to every obstacles with casadi
        Args:
            pos: CasADi 3x1 
            cyl_xy: cylinder center
        Returns:
            distance to closest point and vector from closest point to pos
        """
        vec = pos[:2] - cyl_xy
        dist = norm_2(vec)
        return dist
    
    def mpcc_cost_components(self):
        pos = vertcat(self.model_syms.px, self.model_syms.py, self.model_syms.pz)
        ang = vertcat(self.model_syms.roll, self.model_syms.pitch, self.model_syms.yaw)
        control_input = vertcat(self.model_syms.f_collective_cmd, self.model_syms.dr_cmd, self.model_syms.dp_cmd, self.model_syms.dy_cmd)

        # interpolate spline dynamically
        theta_list = np.arange(0, self.model_traj_length, self.model_arc_length)
        pd_theta = self.casadi_linear_interp(self.model_syms.theta, theta_list, self.model_syms.pd_list)
        tp_theta = self.casadi_linear_interp(self.model_syms.theta, theta_list, self.model_syms.tp_list)
        qc_dyn_theta = self.casadi_linear_interp(self.model_syms.theta, theta_list, self.model_syms.qc_dyn, dim=1)
        ql_dyn_theta = self.casadi_linear_interp(self.model_syms.theta, theta_list, self.model_syms.ql_dyn, dim=1)
        gate_interp_theta = self.casadi_linear_interp(self.model_syms.theta, theta_list, self.model_syms.gate_interp, dim=1)
        tp_theta_norm = tp_theta / norm_2(tp_theta)
        # apply offset on pd_theta
        pd_theta_offset = pd_theta + gate_interp_theta * self.model_syms.gate_offset_param
        e_theta = pos - pd_theta
        e_l = dot(tp_theta_norm, e_theta) * tp_theta_norm
        # e_c = e_theta - e_l
        # NOTE: handle e_l and e_c separately, only e_c on offset trajectory
        e_theta_offset = pos - pd_theta_offset
        e_l_offset = dot(tp_theta_norm, e_theta_offset) * tp_theta_norm
        e_c = e_theta_offset - e_l_offset

        # cost for obstacles
        q_c_supress = 0.0
        obst_cost = 0.0
        for i in range(self.num_obstacles):
            idx = i * 3
            cyl_xy = self.model_syms.obst_list[idx     : idx + 2] # extract params from model.p
            cyl_r =  self.model_syms.obst_list[idx + 2 : idx + 3]
            dis = self.calc_obst_distance(pd_theta_offset, cyl_xy) # EXP: use trajectory collision to supress q_c
            # trick: to supress q_c & miu when running into obstacle extended surfaces
            q_c_supress += exp( -power(dis/(0.5*(self.d_extend+cyl_r)), 2) )
            # soft punish when getting into safe range: when , cost = gaussian(distance) if outside surface else 1.0
            dis = self.calc_obst_distance(pos, cyl_xy)
            obst_cost += exp( -power(dis/(0.5*cyl_r), 2) )

        q_c_factor = 1 - 0.6 * q_c_supress  # supress q_c based on trajectory collision
        miu_factor = 1 - 0.9 * q_c_supress  # supress miu 

        # Break down the costs
        C_l = self.q_l + ql_dyn_theta
        e_l_cost = dot(e_l, e_l)
        cost_l = C_l * q_c_factor * e_l_cost

        C_c = self.q_c + qc_dyn_theta
        e_c_cost = dot(e_c, e_c)
        cost_c = C_c * e_c_cost

        ang_cost = ang.T @ self.Q_w @ ang
        ctrl_cost = control_input.T @ self.R_df @ control_input

        cost_obs = self.obst_w * obst_cost

        miu_cost = (-self.miu) * miu_factor * self.model_syms.v_theta_cmd

        mpcc_cost = cost_l + cost_c + ang_cost + ctrl_cost + cost_obs + miu_cost

        return {
            'total': mpcc_cost,
            'cost_l': cost_l,
            'C_l': C_l,
            'e_l_cost': e_l_cost,
            'cost_c': cost_c,
            'C_c': C_c,
            'e_c_cost': e_c_cost,
            'ang_cost': ang_cost,
            'ctrl_cost': ctrl_cost,
            'cost_obs': cost_obs,
            'miu_cost': miu_cost,
        }

    def mpcc_cost(self):
        """calculate mpcc cost function"""
        return self.mpcc_cost_components()['total']

class FresssackDroneModel:
    model : AcadosModel
    model_traj_N : int

    px : MX
    py : MX
    vx : MX
    vy : MX
    vz : MX
    roll : MX
    pitch : MX
    yaw : MX
    f_collective : MX

    f_collective_cmd : MX
    r_cmd : MX
    p_cmd : MX
    y_cmd : MX

    df_cmd : MX
    dr_cmd : MX
    dp_cmd : MX
    dy_cmd : MX

    theta : MX
    v_theta_cmd : MX

    x : MX
    u : MX
    p : MX

    def __init__(self,
                model_traj_N : int,
                num_gates : int = 4,
                num_ostacles : int = 4,
                init_model = False
                ):
        self.model_traj_N = model_traj_N
        self.num_gates = num_gates
        self.num_obstacles = num_ostacles
        if init_model:
            self.init_quadrotor_model()

    def init_quadrotor_model(self) -> AcadosModel:
            """Symbolic Quadrotor Model."""
            # Define name of solver to be used in script
            model_name = "mpcc_traj_translation"

            # Define Gravitational Acceleration
            GRAVITY = 9.806

            # Sys ID Params
            params_pitch_rate = [-6.003842038081178, 6.213752925707588]
            params_roll_rate = [-3.960889336015948, 4.078293254657104]
            params_yaw_rate = [-0.005347588299390372, 0.0]
            params_acc = [20.907574256269616, 3.653687545690674]

            """Model setting"""
            # define basic variables in state and input vector
            self.px = MX.sym("px")  # 0
            self.py = MX.sym("py")  # 1
            self.pz = MX.sym("pz")  # 2
            self.vx = MX.sym("vx")  # 3
            self.vy = MX.sym("vy")  # 4
            self.vz = MX.sym("vz")  # 5
            self.roll = MX.sym("r")  # 6
            self.pitch = MX.sym("p")  # 7
            self.yaw = MX.sym("y")  # 8
            self.f_collective = MX.sym("f_collective")

            self.f_collective_cmd = MX.sym("f_collective_cmd")
            self.r_cmd = MX.sym("r_cmd")
            self.p_cmd = MX.sym("p_cmd")
            self.y_cmd = MX.sym("y_cmd")

            self.df_cmd = MX.sym("df_cmd")
            self.dr_cmd = MX.sym("dr_cmd")
            self.dp_cmd = MX.sym("dp_cmd")
            self.dy_cmd = MX.sym("dy_cmd")

            # expanded observation state
            self.theta = MX.sym("theta")
            # self.v_theta = MX.sym("v_theta")
            self.v_theta_cmd = MX.sym("v_theta_cmd")

            # define state and input vector
            states = vertcat(
                self.px,
                self.py,
                self.pz,
                self.vx,
                self.vy,
                self.vz,
                self.roll,
                self.pitch,
                self.yaw,
                self.f_collective,
                self.f_collective_cmd,
                self.r_cmd,
                self.p_cmd,
                self.y_cmd,
                self.theta
            )
            inputs = vertcat(
                self.df_cmd, 
                self.dr_cmd, 
                self.dp_cmd, 
                self.dy_cmd, 
                self.v_theta_cmd
            )

            # Define nonlinear system dynamics
            f = vertcat(
                self.vx,
                self.vy,
                self.vz,
                (params_acc[0] * self.f_collective + params_acc[1])
                * (cos(self.roll) * sin(self.pitch) * cos(self.yaw) + sin(self.roll) * sin(self.yaw)),
                (params_acc[0] * self.f_collective + params_acc[1])
                * (cos(self.roll) * sin(self.pitch) * sin(self.yaw) - sin(self.roll) * cos(self.yaw)),
                (params_acc[0] * self.f_collective + params_acc[1]) * cos(self.roll) * cos(self.pitch) - GRAVITY,
                params_roll_rate[0] * self.roll + params_roll_rate[1] * self.r_cmd,
                params_pitch_rate[0] * self.pitch + params_pitch_rate[1] * self.p_cmd,
                params_yaw_rate[0] * self.yaw + params_yaw_rate[1] * self.y_cmd,
                10.0 * (self.f_collective_cmd - self.f_collective),
                self.df_cmd,
                self.dr_cmd,
                self.dp_cmd,
                self.dy_cmd,
                self.v_theta_cmd,
            )

            # define dynamic trajectory input & obstacle parameters input
            self.pd_list = MX.sym("pd_list", 3 * self.model_traj_N)
            self.tp_list = MX.sym("tp_list", 3 * self.model_traj_N)
            self.qc_dyn = MX.sym("qc_dyn", 1 * self.model_traj_N)
            self.ql_dyn = MX.sym("ql_dyn", 1 * self.model_traj_N)
            self.gate_interp = MX.sym("gate_interp", 1 * self.model_traj_N)
            self.obst_list = MX.sym("obst_list", self.num_obstacles * 3) # 4 * 3 = 12
            self.gate_offset_param = MX.sym("gate_offset_param", 3)
            params = vertcat(
                self.pd_list,
                self.tp_list,
                self.qc_dyn,
                self.ql_dyn,
                self.gate_interp,
                self.obst_list,
                self.gate_offset_param
            )

            # For ease of use, contatenate x, u, and p
            self.x = states
            self.u = inputs
            self.p = params

            # Initialize the nonlinear model for NMPC formulation
            model = AcadosModel()
            model.name = model_name
            model.f_expl_expr = f
            model.f_impl_expr = None
            model.x = states
            model.u = inputs
            model.p = params

            self.model = model<|MERGE_RESOLUTION|>--- conflicted
+++ resolved
@@ -248,18 +248,10 @@
         self.solver.set(0, "ubx", x)
 
         # Solve for solution
-<<<<<<< HEAD
-        
-        status = self.solver.solve()
-        qp_iter = self.solver.get_stats("qp_iter")[1]
-        success = (status == 0) or (qp_iter >= 10)
-        
-=======
         status = self.solver.solve()
         qp_iter = self.solver.get_stats("qp_iter")[1]
         success = (status == 0) or (qp_iter >= 10) 
 
->>>>>>> b04d6758
         if not success:
             x_result = self.x_guess
             u_result = self.u_guess
