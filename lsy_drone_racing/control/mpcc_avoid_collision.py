"""This module implements an example MPC using attitude control for a quadrotor.

It utilizes the collective thrust interface for drone control to compute control commands based on
current state observations and desired waypoints.

The waypoints are generated using cubic spline interpolation from a set of predefined waypoints.
Note that the trajectory uses pre-defined waypoints instead of dynamically generating a good path.
"""

from __future__ import annotations  # Python 3.10 type hints

from statistics import pvariance
from typing import TYPE_CHECKING, List, Dict, Callable, Optional, Union, Set
import os
from Cython import p_void
from matplotlib.offsetbox import VPacker
import numpy as np
import scipy
from acados_template import AcadosModel, AcadosOcp, AcadosOcpSolver
<<<<<<< HEAD
from casadi import MX, DM, cos, sin, vertcat, dot, norm_2, floor, if_else, exp, power
=======
from casadi import MX, DM, cos, sin, vertcat, dot, norm_2, floor, if_else, exp, Function
>>>>>>> c79fba7d
from scipy import linalg
from scipy.fft import prev_fast_len
from scipy.interpolate import CubicSpline
from scipy.spatial.transform import Rotation as R
from casadi import interpolant
from sympy import true
from traitlets import TraitError

from lsy_drone_racing.control.fresssack_controller import FresssackController
from lsy_drone_racing.control.fresssack_controller import MultiArrayTx, MarkerArrayTx, CapsuleMarkerTx, MeshMarkerTx, PathTx, TFTx

from lsy_drone_racing.control.easy_controller import EasyController
from lsy_drone_racing.control import Controller
from lsy_drone_racing.tools.ext_tools import TrajectoryTool, TransformTool
from lsy_drone_racing.utils.utils import draw_line

if TYPE_CHECKING:
    from numpy.typing import NDArray

ROS_AVAILABLE = False
try:
    import rclpy
    from rclpy.node import Node
    from rclpy.publisher import Publisher
    from rclpy.publisher import MsgType
    from geometry_msgs.msg import PoseStamped, TransformStamped
    from nav_msgs.msg import Path
    from tf2_ros import TransformBroadcaster
    from visualization_msgs.msg import Marker, MarkerArray

    from transformations import quaternion_from_euler, euler_from_quaternion
    ROS_AVAILABLE = True
except:
    ROS_AVAILABLE = False



class MPCC(EasyController):
    """Implementation of MPCC using the collective thrust and attitude interface."""

    def __init__(self, obs: dict[str, NDArray[np.floating]], info: dict, config: dict, env=None):
        """Initialize the attitude controller.

        Args:
            obs: The initial observation of the environment's state. See the environment's
                observation space for details.
            info: Additional environment information from the reset.
            config: The configuration of the environment.
        """
        super().__init__(obs, info, config,  ros_tx_freq = 50)
        self.freq = config.env.freq
        self._tick = 0

        self.env = env
        self.init_gates(obs=obs,
                        gate_outer_size=[0.8, 0.8, 0.8, 0.8],   # capsule built in between inner & outer
                        thickness=[0.3, 0.3, 0.3, 0.3],     # thickness of capsule, gaussian cost
                        # thickness=[0.2, 0.2, 0.2, 0.2],     # thickness of capsule, gaussian cost
                        )

        self.init_obstacles(obs=obs, 
                            obs_safe_radius=[0.3, 0.3, 0.3, 0.3])
        
        # # Demo waypoints
        # waypoints = np.array(
        #     [
        #         [1.0, 1.5, 0.05],
        #         [0.8, 1.0, 0.2],
        #         [0.55, -0.3, 0.5],
        #         [0.2, -1.3, 0.65],
        #         [1.1, -0.85, 1.1],
        #         [0.2, 0.5, 0.65],
        #         [0.0, 1.2, 0.525],
        #         [0.0, 1.2, 1.1],
        #         [-0.5, 0.0, 1.1],
        #         [-0.5, -0.5, 1.1],
        #     ]
        # )
        # trajectory = self.trajectory_generate(self.t_total, waypoints)
        # pre-planned trajectory
        # t, pos, vel = FresssackController.read_trajectory(r"lsy_drone_racing/planned_trajectories/param_a_5_sec_offsets.csv")
        t, pos, vel = FresssackController.read_trajectory(r"lsy_drone_racing/planned_trajectories/test_run.csv")
        trajectory = CubicSpline(t, pos)
        # # easy controller trajectory
        # gates_rotates = R.from_quat(obs['gates_quat'])
        # rot_matrices = np.array(gates_rotates.as_matrix())
        # self.gates_norm = np.array(rot_matrices[:,:,1])
        # self.gates_pos = obs['gates_pos']
        # # replan trajectory
        # waypoints = self.calc_waypoints(self.init_pos, self.gates_pos, self.gates_norm)
        # # t, waypoints = self.avoid_collision(waypoints, obs['obstacles_pos'], 0.3)
        # trajectory = self.trajectory_generate(self.t_total, waypoints)

        # global params
        self.N = 60
        self.T_HORIZON = 0.7
        self.dt = self.T_HORIZON / self.N
        self.model_arc_length = 0.05 # the segment interval for trajectory to be input to the model
        self.model_traj_length = 12 # maximum trajectory length the param can take
        self.num_ostacles = 4*(4+1) # elements: 4 * (gate: 4 + pillar: 1);    each capsule: 7
        self.capsule_list = self._gen_pillar_capsule() + self._gen_gate_capsule()# for now only for visualization

        # trajectory reparameterization
        self.traj_tool = TrajectoryTool()
        trajectory = self.traj_tool.extend_trajectory(trajectory)
        self.arc_trajectory = self.traj_tool.arclength_reparameterize(trajectory)

        # build model & create solver
        self.acados_ocp_solver, self.ocp = self.create_ocp_solver(self.T_HORIZON, self.N, self.arc_trajectory)

        # initialize ros tx
        self.init_ros_tx()
        
        # initialize debug function for MPC
        cost_dict = self.mpcc_cost_components()
        self.cost_func_debug = Function(
            'mpcc_cost_debug',
            [self.x, self.u, self.p],
            [cost_dict[k] for k in cost_dict],
            ['x', 'u', 'p'],
            list(cost_dict.keys()
            )  # ['total', 'cost_l', ..., 'miu_cost']    
        )


        # initialize
        self.last_theta = 0.0
        self.last_f_collective = 0.3
        self.last_rpy_cmd = np.zeros(3)
        self.last_f_cmd = 0.3
        self.config = config
        self.finished = False

    def init_ros_tx(self):
        if ROS_AVAILABLE and self.ros_tx:
            self.mpcc_traj_tx = PathTx(
                node_name = 'mpcc_path_tx',
                topic_name = 'mpcc_traj',
                queue_size = 10
            )
            self.path_tx = PathTx(
                node_name = 'global_path_tx',
                topic_name = 'global_path',
                queue_size = 10
            )
            self.gate_tf_txs = [
                TFTx(node_name = 'gate_' + str(i) + '_TF_tx', topic_name = 'gate_' + str(i))
                for i in range(len(self.gates))
            ]
            
            self.obstacle_tf_txs = [
                TFTx(node_name = 'obstacle_' + str(i) + '_TF_tx', topic_name = 'obstacle_' + str(i))
                for i in range(len(self.obstacles))
            ]
            current_dir = os.path.dirname(os.path.abspath(__file__))

            gate_mesh_file = os.path.join(current_dir, '..', 'ros', 'rviz','meshes', 'gate.dae')
            gate_unobserved_mesh_file = os.path.join(current_dir, '..', 'ros', 'rviz','meshes', 'gate_not_sure.dae')
            gate_passed_mesh_file = os.path.join(current_dir, '..', 'ros', 'rviz','meshes', 'gate_passed.dae')
            self.gate_marker_txs = [
                    MeshMarkerTx(
                    node_name = 'gate_' + str(i) + '_marker_tx',
                    topic_name = 'gate_' + str(i) + '_marker',
                    mesh_path = [os.path.abspath(gate_unobserved_mesh_file),
                                  os.path.abspath(gate_mesh_file),
                                  os.path.abspath(gate_passed_mesh_file)],
                    frame_id = 'gate_' + str(i),
                    queue_size = 1
                )
                for i in range(len(self.gates))
            ]

            self.gate_marker_array_tx = MarkerArrayTx(
                node_name = 'gate_marker_array_tx',
                topic_name = 'gate_marker_array',
                queue_size = 5
            )
            
            obstacle_mesh_file = os.path.join(current_dir, '..', 'ros', 'rviz','meshes', 'obstacle.dae')
            obstacle_unobserved_mesh_file = os.path.join(current_dir, '..', 'ros', 'rviz','meshes', 'obstacle_not_sure.dae')
            self.obstacle_marker_txs = [
                    MeshMarkerTx(
                    node_name = 'obstacle_' + str(i) + '_marker_tx',
                    topic_name = 'obstacle_' + str(i) + '_marker',
                    mesh_path = [os.path.abspath(obstacle_unobserved_mesh_file),
                                 os.path.abspath(obstacle_mesh_file)],
                    frame_id = 'obstacle_' + str(i),
                    queue_size = 1
                )
                for i in range(len(self.obstacles))
            ]
            self.obstacle_marker_array_tx = MarkerArrayTx(
                node_name = 'obstacle_marker_array_tx',
                topic_name = 'obstacle_marker_array',
                queue_size = 5
            )

            self.collision_capsule_tx =  CapsuleMarkerTx(
                    node_name = 'collision_capsule' + '_tx',
                    topic_name = 'collision_capsule',
                    frame_id = 'map',
                    queue_size = 20
                )            

            self.capsule_marker_array_tx = MarkerArrayTx(
                node_name = 'capsule_marker_array_tx',
                topic_name = 'capsule_marker_array',
                queue_size = 5,
            )
            self.mpc_costs_tx_keys = ['total',
                        'cost_l',
                        'C_l',
                        'e_l_cost',
                        'cost_c',
                        'C_c',
                        'e_c_cost',
                        'ang_cost',
                        'ctrl_cost',
                        'cost_obs',
                        'miu_cost']
            self.mpc_costs_tx = MultiArrayTx(
                node_name = 'cost_debug_tx', 
                queue_size = 10,
                keys = self.mpc_costs_tx_keys,
                topic_prefix = 'mpcc_cost'
            )
            
    def export_quadrotor_ode_model(self) -> AcadosModel:
        """Symbolic Quadrotor Model."""
        # Define name of solver to be used in script
        model_name = "lsy_example_mpc"

        # Define Gravitational Acceleration
        GRAVITY = 9.806

        # Sys ID Params
        params_pitch_rate = [-6.003842038081178, 6.213752925707588]
        params_roll_rate = [-3.960889336015948, 4.078293254657104]
        params_yaw_rate = [-0.005347588299390372, 0.0]
        params_acc = [20.907574256269616, 3.653687545690674]

        """Model setting"""
        # define basic variables in state and input vector
        self.px = MX.sym("px")  # 0
        self.py = MX.sym("py")  # 1
        self.pz = MX.sym("pz")  # 2
        self.vx = MX.sym("vx")  # 3
        self.vy = MX.sym("vy")  # 4
        self.vz = MX.sym("vz")  # 5
        self.roll = MX.sym("r")  # 6
        self.pitch = MX.sym("p")  # 7
        self.yaw = MX.sym("y")  # 8
        self.f_collective = MX.sym("f_collective")

        self.f_collective_cmd = MX.sym("f_collective_cmd")
        self.r_cmd = MX.sym("r_cmd")
        self.p_cmd = MX.sym("p_cmd")
        self.y_cmd = MX.sym("y_cmd")

        self.df_cmd = MX.sym("df_cmd")
        self.dr_cmd = MX.sym("dr_cmd")
        self.dp_cmd = MX.sym("dp_cmd")
        self.dy_cmd = MX.sym("dy_cmd")

        # expanded observation state
        self.theta = MX.sym("theta")
        # self.v_theta = MX.sym("v_theta")
        self.v_theta_cmd = MX.sym("v_theta_cmd")

        # define state and input vector
        states = vertcat(
            self.px,
            self.py,
            self.pz,
            self.vx,
            self.vy,
            self.vz,
            self.roll,
            self.pitch,
            self.yaw,
            self.f_collective,
            self.f_collective_cmd,
            self.r_cmd,
            self.p_cmd,
            self.y_cmd,
            self.theta
        )
        inputs = vertcat(
            self.df_cmd, 
            self.dr_cmd, 
            self.dp_cmd, 
            self.dy_cmd, 
            self.v_theta_cmd
        )

        # Define nonlinear system dynamics
        f = vertcat(
            self.vx,
            self.vy,
            self.vz,
            (params_acc[0] * self.f_collective + params_acc[1])
            * (cos(self.roll) * sin(self.pitch) * cos(self.yaw) + sin(self.roll) * sin(self.yaw)),
            (params_acc[0] * self.f_collective + params_acc[1])
            * (cos(self.roll) * sin(self.pitch) * sin(self.yaw) - sin(self.roll) * cos(self.yaw)),
            (params_acc[0] * self.f_collective + params_acc[1]) * cos(self.roll) * cos(self.pitch) - GRAVITY,
            params_roll_rate[0] * self.roll + params_roll_rate[1] * self.r_cmd,
            params_pitch_rate[0] * self.pitch + params_pitch_rate[1] * self.p_cmd,
            params_yaw_rate[0] * self.yaw + params_yaw_rate[1] * self.y_cmd,
            10.0 * (self.f_collective_cmd - self.f_collective),
            self.df_cmd,
            self.dr_cmd,
            self.dp_cmd,
            self.dy_cmd,
            self.v_theta_cmd,
        )

        # define dynamic trajectory input & obstacle parameters input
        self.pd_list = MX.sym("pd_list", 3*int(self.model_traj_length/self.model_arc_length))
        self.tp_list = MX.sym("tp_list", 3*int(self.model_traj_length/self.model_arc_length))
        self.qc_dyn = MX.sym("qc_dyn", 1*int(self.model_traj_length/self.model_arc_length))
        self.obst_list = MX.sym("obst_list", self.num_ostacles * 7) # (4*4+4)*7 = 140
        params = vertcat(
            self.pd_list, 
            self.tp_list,
            self.qc_dyn,
            self.obst_list
        )

        # For ease of use, contatenate x, u, and p
        self.x = states
        self.u = inputs
        self.p = params

        # Initialize the nonlinear model for NMPC formulation
        model = AcadosModel()
        model.name = model_name
        model.f_expl_expr = f
        model.f_impl_expr = None
        model.x = states
        model.u = inputs
        model.p = params

        return model
    
    def calc_obst_distance(self, pos, a, b):
        """calculate distances of pos to every obstacles with casadi
        Args:
            pos: CasADi 3x1 
            a, b: define capsule center segment
        Returns:
            distance to closest point and vector from closest point to pos
        """
        ab = b - a
        ab_dot = dot(ab, ab)
        ap = pos - a
        t = dot(ap, ab) / ab_dot
        t_clamped = if_else(t < 0.0, 0.0, if_else(t > 1.0, 1.0, t))
        closest = a + t_clamped * ab
        vec = pos - closest
        dist = norm_2(vec)
        return dist, vec
    
    def casadi_linear_interp(self, theta, theta_list, p_flat, dim=3):
        """Manually interpolate a 3D path using CasADi symbolic expressions.
        
        Args:
            theta: CasADi symbol, scalar progress variable (0 ~ model_traj_length)
            theta_list: list or array, thetas of path points [0, 0.1, 0.2, ...]
            p_flat: CasADi symbol, 1D flattened path points [x0,y0,z0, x1,y1,z1, ...]
            dim: int, dimension of a single point (default=3)
        Returns:
            p_interp: CasADi 3x1 vector, interpolated path point at given theta
        """
        M = len(theta_list)
        
        # Find index interval
        # Normalize theta to index scale
        idx_float = (theta - theta_list[0]) / (theta_list[-1] - theta_list[0]) * (M - 1)

        idx_lower = floor(idx_float)
        idx_upper = idx_lower + 1
        alpha = idx_float - idx_lower

        # Handle boundary cases (clamping)
        idx_lower = if_else(idx_lower < 0, 0, idx_lower)
        idx_upper = if_else(idx_upper >= M, M-1, idx_upper)

        # Gather points
        p_lower = vertcat(*[p_flat[dim * idx_lower + d] for d in range(dim)])
        p_upper = vertcat(*[p_flat[dim * idx_upper + d] for d in range(dim)])

        # Interpolated point
        p_interp = (1 - alpha) * p_lower + alpha * p_upper

        return p_interp
    
    def get_updated_traj_param(self, trajectory: CubicSpline):
        """get updated trajectory parameters upon replaning"""
        # construct pd/tp lists from current trajectory
        theta_list = np.arange(0, self.model_traj_length, self.model_arc_length)
        pd_list = trajectory(theta_list)
        tp_list = trajectory.derivative(1)(theta_list)
        qc_dyn_list = np.zeros_like(theta_list)
        for gate in self.gates:
            distances = np.linalg.norm(pd_list - gate.pos, axis=-1)
            qc_dyn_gate = np.exp(-5 * distances**2) # gaussian
            qc_dyn_list = np.maximum(qc_dyn_gate, qc_dyn_list)
        p_vals = np.concatenate([pd_list.flatten(), tp_list.flatten(), qc_dyn_list])
        return p_vals
    
    
    def mpcc_cost_components(self):
        pos = vertcat(self.px, self.py, self.pz)
        ang = vertcat(self.roll, self.pitch, self.yaw)
        control_input = vertcat(self.f_collective_cmd, self.dr_cmd, self.dp_cmd, self.dy_cmd)

        # interpolate spline dynamically
        theta_list = np.arange(0, self.model_traj_length, self.model_arc_length)
        pd_theta = self.casadi_linear_interp(self.theta, theta_list, self.pd_list)
        tp_theta = self.casadi_linear_interp(self.theta, theta_list, self.tp_list)
        qc_dyn_theta = self.casadi_linear_interp(self.theta, theta_list, self.qc_dyn, dim=1)
        tp_theta_norm = tp_theta / norm_2(tp_theta)
        e_theta = pos - pd_theta
        e_l = dot(tp_theta_norm, e_theta) * tp_theta_norm
        e_c = e_theta - e_l

        # cost for obstacles
        q_c_supress = 0.0
        obst_cost = 0.0
        for i in range(self.num_ostacles):
            idx = i * 7
            a = self.obst_list[idx     : idx + 3] # extract params from model.p
            b = self.obst_list[idx + 3 : idx + 6]
            r = self.obst_list[idx + 6]
            dis, vec = self.calc_obst_distance(pd_theta, a, b) # EXP: use trajectory collision to supress q_c & miu
            # trick: to supress q_c & miu when running into obstacle extended surfaces
            q_c_supress += exp( -power(dis/(0.5*(self.d_extend+r)), 2) )
            # soft punish when getting into safe range: when , cost = gaussian(distance) if outside surface else 1.0
            dis, vec = self.calc_obst_distance(pos, a, b)
            obst_cost += exp( -power(dis/(0.5*r), 2) )
            # # punish velocity pointing towards center, weighted by dis | doesn't work
            # v_proj = dot(vel, vec)/norm_2(vec + 1e-6) # project to vec
            # v_proj = if_else(v_proj < 0, v_proj, 0.0) # if vel into obst
            # obst_vel_cost += if_else(diff < 0, v_proj**2 * diff/(r+self.d_safe), 0.0)

        # TODO: EXP: trick: make e_c smaller in direction of obstacle: e_c - factor * dot(obs_pos_vec, e_c)/norm(e_c) BUT: do this to closest obstacle or to all of them?
        q_c_factor = 1 - 0.9 * q_c_supress


        # Break down the costs
        C_l = self.q_l + self.q_l_peak * qc_dyn_theta
        e_l_cost = dot(e_l, e_l)
        cost_l = C_l * e_l_cost

        C_c = self.q_c + self.q_c_peak * qc_dyn_theta
        e_c_cost = dot(e_c, e_c)
        cost_c = q_c_factor * C_c * e_c_cost

        
        ang_cost = ang.T @ self.Q_w @ ang
        ctrl_cost = control_input.T @ self.R_df @ control_input

        
        cost_obs = self.obst_w * obst_cost

        
        miu_cost = q_c_factor * (-self.miu) * self.v_theta_cmd

        
        mpcc_cost = cost_l + cost_c + ang_cost + ctrl_cost + cost_obs + miu_cost

        return {
            'total': mpcc_cost,
            'cost_l': cost_l,
            'C_l': C_l,
            'e_l_cost': e_l_cost,
            'cost_c': cost_c,
            'C_c': C_c,
            'e_c_cost': e_c_cost,
            'ang_cost': ang_cost,
            'ctrl_cost': ctrl_cost,
            'cost_obs': cost_obs,
            'miu_cost': miu_cost,
        }

    def mpcc_cost(self):
        """calculate mpcc cost function"""
        return self.mpcc_cost_components()['total']

    def create_ocp_solver(
        self, Tf: float, N: int, trajectory: CubicSpline,  verbose: bool = False
    ) -> tuple[AcadosOcpSolver, AcadosOcp]:
        """Creates an acados Optimal Control Problem and Solver."""
        ocp = AcadosOcp()

        # set model
        model = self.export_quadrotor_ode_model()
        ocp.model = model

        # Get Dimensions
        self.nx = model.x.rows()
        self.nu = model.u.rows()

        # Set dimensions
        ocp.solver_options.N_horizon = N

        ## Set Cost
        # For more Information regarding Cost Function Definition in Acados: https://github.com/acados/acados/blob/main/docs/problem_formulation/problem_formulation_ocp_mex.pdf

        # Cost Type
        ocp.cost.cost_type = "EXTERNAL"

        """DEFINITION of GLOBAL MPC WEIGHTS"""


        # MPCC Cost Weights
        self.q_l = 180
        self.q_l_peak = 650
        self.q_c =  80
        self.q_c_peak = 100
        self.Q_w = 1 * DM(np.eye(3))
        self.R_df = DM(np.diag([1,0.4,0.4,0.4]))
        self.miu = 0.3
        # obstacle relavent
        self.obst_w = 50
        self.d_extend = 0.15 # extend distance to supress q_c
        # velocity bounds
        self.lb_vel = 0.7
        self.ub_vel = 2.0

        
        ocp.model.cost_expr_ext_cost = self.mpcc_cost()

        # Set State Constraints
        ocp.constraints.lbx = np.array([0.1, 0.1, -1.57, -1.57, -1.57])
        ocp.constraints.ubx = np.array([0.65, 0.65, 1.57, 1.57, 1.57])
        ocp.constraints.idxbx = np.array([9, 10, 11, 12, 13])

        # Set Input Constraints
        ocp.constraints.lbu = np.array([-10.0, -10.0, -10.0, -10.0, self.lb_vel]) # set a speed lower bound to provide it from stopping at obstacles
        ocp.constraints.ubu = np.array([10.0, 10.0, 10.0, 10.0, self.ub_vel])
        ocp.constraints.idxbu = np.array([0, 1, 2, 3, 4])

        # We have to set x0 even though we will overwrite it later on.
        ocp.constraints.x0 = np.zeros((self.nx))
        # Set initial reference trajectory
        traj_param = self.get_updated_traj_param(self.arc_trajectory)
        # Set initial obstacle parameters
        obst_param = self.get_capsule_param()
        p_vals = np.concatenate([traj_param, obst_param])
        ocp.parameter_values = p_vals

        # Solver Options
        ocp.solver_options.qp_solver = "FULL_CONDENSING_HPIPM"  # FULL_CONDENSING_QPOASES
        ocp.solver_options.hessian_approx = "GAUSS_NEWTON"
        ocp.solver_options.integrator_type = "ERK"
        ocp.solver_options.nlp_solver_type = "SQP_RTI"  # SQP_RTI
        ocp.solver_options.tol = 1e-5

        ocp.solver_options.qp_solver_cond_N = N
        ocp.solver_options.qp_solver_warm_start = 1

        ocp.solver_options.qp_solver_iter_max = 20
        ocp.solver_options.nlp_solver_max_iter = 50

        # set prediction horizon
        ocp.solver_options.tf = Tf

        acados_ocp_solver = AcadosOcpSolver(ocp, json_file="mpcc_prescripted.json", verbose=verbose)

        return acados_ocp_solver, ocp
    
    def ros_transmit(self, obs):
        if self.need_ros_tx(): 
            self.path_tx.publish(
                raw_data = {
                    'traj' : self.arc_trajectory(self.arc_trajectory.x),
                    'frame_id' : 'map'
                }
            )
            for idx, tx in enumerate(self.gate_tf_txs):
                tx.publish(
                    raw_data = 
                    {
                        'pos' : self.gates[idx].pos,
                        'quat' : self.gates[idx]._quat,
                        'frame_id' : 'map'
                    }
                )
            for idx, tx in enumerate(self.obstacle_tf_txs):
                tx.publish(
                    raw_data = 
                    {
                        'pos' : self.obstacles[idx].pos,
                        'quat' : [0,0,0,1],
                        'frame_id' : 'map'
                    }
                )
        if self.need_ros_tx(slow = True): 
            gate_marker_list : List[Marker] = []
            for idx, tx in enumerate(self.gate_marker_txs):
                marker : Marker = None
                if self.next_gate > idx:
                    marker = tx.process_data(
                        {
                            'idx' : 2
                        }
                    )
                elif self.gates_visited[idx]:
                    marker = tx.process_data(
                        {
                            'idx' : 1
                        }
                    )
                else:
                    marker = tx.process_data(
                        {
                            'idx' : 0
                        }
                    )
                gate_marker_list.append(marker)
            self.gate_marker_array_tx.publish(
                {
                    'markers' : gate_marker_list
                }
            )

            obstacle_marker_list = []
            for idx, tx in enumerate(self.obstacle_marker_txs):
                marker : Marker = None
                if self.obstacles_visited[idx]:
                    marker = tx.process_data(
                        {
                            'idx' : 1
                        }
                        )
                else:
                    marker = tx.process_data(
                        {
                            'idx' : 0
                        }
                        )
                obstacle_marker_list.append(marker)
            self.obstacle_marker_array_tx.publish(
                {
                    'markers' : obstacle_marker_list
                }
            )
            capsule_list:List[Marker] = []
            for idx, item in enumerate(self.capsule_list):
                a,b,r = item
                marker_arr : MarkerArray = self.collision_capsule_tx.process_data(
                    {
                        'a' : a,
                        'b' : b,
                        'r' : r,
                        'rgba': [1.0,1.0,0.0,0.3],
                        'base_idx' : 3 * idx
                    }
                )
                capsule_list = capsule_list + [marker for marker in marker_arr.markers]
            self.capsule_marker_array_tx.publish(
                 {
                    'markers' : capsule_list
                }
            )

    def compute_control(
        self, obs: dict[str, NDArray[np.floating]], info: dict | None = None
    ) -> NDArray[np.floating]:
        """Compute the next desired collective thrust and roll/pitch/yaw of the drone.

        Args:
            obs: The current observation of the environment. See the environment's observation space
                for details.
            info: Optional additional information as a dictionary.

        Returns:
            The collective thrust and orientation [t_des, r_des, p_des, y_des] as a numpy array.
        """

        q = obs["quat"]
        r = R.from_quat(q)
        # Convert to Euler angles in XYZ order
        rpy = r.as_euler("xyz", degrees=False)  # Set degrees=False for radians

        xcurrent = np.concatenate(
            (
                obs["pos"],
                obs["vel"],
                rpy,
                np.array([self.last_f_collective, self.last_f_cmd]),
                self.last_rpy_cmd,
                np.array([self.last_theta])
            )
        )
        ## warm-start - provide initial guess to guarantee stable convergence
        if not hasattr(self, "x_guess"):
            self.x_guess = [xcurrent for _ in range(self.N + 1)]
            self.u_guess = [np.zeros(self.nu) for _ in range(self.N)]
        else:
            self.x_guess = self.x_guess[1:] + [self.x_guess[-1]]
            self.u_guess = self.u_guess[1:] + [self.u_guess[-1]]

        for i in range(self.N):
            self.acados_ocp_solver.set(i, "x", self.x_guess[i])
            self.acados_ocp_solver.set(i, "u", self.u_guess[i])
        self.acados_ocp_solver.set(self.N, "x", self.x_guess[self.N])

        ## update obstacles & write parameters
        need_gate_update, _ = self.update_gate_if_needed(obs)
        need_obs_update, _ = self.update_obstacle_if_needed(obs)
        if need_gate_update or need_obs_update:
            p_traj = self.get_updated_traj_param(self.arc_trajectory)
            p_capsule = self.get_capsule_param()
            p_full = np.concatenate([p_traj, p_capsule])
            for i in range(self.N):
                self.acados_ocp_solver.set(i, "p", p_full)
            self.capsule_list = self._gen_pillar_capsule() + self._gen_gate_capsule()# for now only for visualization
        
        # ## replan trajectory:
        # if self.pos_change_detect(obs):
        #     gates_rotates = R.from_quat(obs['gates_quat'])
        #     rot_matrices = np.array(gates_rotates.as_matrix())
        #     self.gates_norm = np.array(rot_matrices[:,:,1])
        #     self.gates_pos = obs['gates_pos']
        #     # replan trajectory
        #     waypoints = self.calc_waypoints(self.init_pos, self.gates_pos, self.gates_norm)
        #     # t, waypoints = self.avoid_collision(waypoints, obs['obstacles_pos'], 0.3)
        #     # t, waypoints = self.add_drone_to_waypoints(waypoints, obs['pos'], 0.3, curr_theta=self.last_theta+1)
        #     trajectory = self.trajectory_generate(self.t_total, waypoints)
        #     trajectory = self.traj_tool.extend_trajectory(trajectory)
        #     self.arc_trajectory = self.traj_tool.arclength_reparameterize(trajectory, epsilon=1e-3)
        #     # write trajectory as parameter to solver
        #     p_traj = self.get_updated_traj_param(self.arc_trajectory)
        #     # xcurrent[-2], _ = self.traj_tool.find_nearest_waypoint(self.arc_trajectory, obs["pos"]) # correct theta
        #     p_capsule = self.get_capsule_param()
        #     p_full = np.concatenate([p_traj, p_capsule])
        #     for i in range(self.N): # write current trajectory to solver
        #         self.acados_ocp_solver.set(i, "p", p_full)

        # TODO: replan: find a set of waypoints, connect with cubicspline, do simple push with obstacle field
            
            # # EXP: I do an extra solve here, with v_theta fixed, to provide a feasible solution
            # for i in range(self.N):
            #     fixed_vel = self.u_guess[i][-1]
            #     self.acados_ocp_solver.set(i, "lbu", np.array([-10.0, -10.0, -10.0, -10.0, fixed_vel-0.00]))
            #     self.acados_ocp_solver.set(i, "ubu", np.array([10.0, 10.0, 10.0, 10.0, fixed_vel+0.00]))
            # # set initial state
            # self.acados_ocp_solver.set(0, "lbx", xcurrent)
            # self.acados_ocp_solver.set(0, "ubx", xcurrent)
            # # solve with v_theta frozen
            # self.acados_ocp_solver.solve()
            # # Restore constraints
            # for i in range(self.N):
            #     self.acados_ocp_solver.set(i, "lbu", np.array([-10.0, -10.0, -10.0, -10.0, self.lb_vel]))
            #     self.acados_ocp_solver.set(i, "ubu", np.array([10.0, 10.0, 10.0, 10.0, self.ub_vel]))
            # # Update warm start with solution just solved
            # self.x_guess = [self.acados_ocp_solver.get(i, "x") for i in range(self.N + 1)]
            # self.u_guess = [self.acados_ocp_solver.get(i, "u") for i in range(self.N)]
            # # Write new warm start
            # for i in range(self.N):
            #     self.acados_ocp_solver.set(i, "x", self.x_guess[i])
            #     self.acados_ocp_solver.set(i, "u", self.u_guess[i])
            # self.acados_ocp_solver.set(self.N, "x", self.x_guess[self.N])
            # self.x_warmup_traj = np.array([x[:3] for x in self.x_guess]) # for visualization


        # set initial state
        self.acados_ocp_solver.set(0, "lbx", xcurrent)
        self.acados_ocp_solver.set(0, "ubx", xcurrent)

        ## EXP: dynamic velocity limit | works well! It's different than only increase q_l.
        # dyn_ub_vel = self.lb_vel + (self.ub_vel - self.lb_vel) * (1 - 0.9 * np.exp(-2 * np.min(np.linalg.norm(obs['pos'] - obs['gates_pos'], axis=-1)) ** 4))
        dyn_vel_hard_code_factor = [3, 4, 1, 10]
        dyn_ub_vel = self.lb_vel + (self.ub_vel - self.lb_vel) * (1 - 1.0 * np.exp(-dyn_vel_hard_code_factor[obs['target_gate']] * np.linalg.norm(obs['pos'] - obs['gates_pos'][obs['target_gate']], axis=-1) ** 4))
        for i in range(self.N):
            self.acados_ocp_solver.set(i, "lbu", np.array([-10.0, -10.0, -10.0, -10.0, self.lb_vel]))
            self.acados_ocp_solver.set(i, "ubu", np.array([10.0, 10.0, 10.0, 10.0, dyn_ub_vel]))

        if self.acados_ocp_solver.solve() == 4:
            pass

        x_result = [self.acados_ocp_solver.get(i, "x") for i in range(self.N + 1)]
        u_result = [self.acados_ocp_solver.get(i, "u") for i in range(self.N)]
        p_result = [self.acados_ocp_solver.get(i, "p") for i in range(self.N)]

        ## update initial guess
        self.x_guess = x_result
        self.u_guess = u_result

        # x1 = self.acados_ocp_solver.get(1, "x")
        x1 = x_result[1]
        w = 1 / self.config.env.freq / self.dt
        self.last_f_collective = self.last_f_collective * (1 - w) + x1[9] * w
        self.last_theta = self.last_theta * (1 - w) + x1[14] * w
        self.last_f_cmd = self.last_f_cmd * (1-w) + x1[10] * w
        self.last_rpy_cmd = self.last_rpy_cmd * (1-w) + x1[11:14] * w


        cmd = np.concatenate(
            (
                np.array([self.last_f_cmd]),
                self.last_rpy_cmd
            )
        )

        # Calculate costs every steps for tuning
        debug_costs : Dict[str, List[np.floating]] = {key : [] for key in self.mpc_costs_tx_keys}
        
        for i in range(self.N):
            result = self.cost_func_debug(x_result[i], u_result[i], p_result[i])
            for idx, value in enumerate(result):
                debug_costs[self.mpc_costs_tx_keys[idx]].append(float(value))

        ## visualization


        pos_traj = np.array([x_result[i][:3] for i in range(self.N+1)])
        if self.need_ros_tx():
            self.mpcc_traj_tx.publish(
                raw_data = {
                    'traj' : pos_traj,
                    'frame_id' : 'map'
                }
            )
            self.mpc_costs_tx.publish(raw_data = debug_costs)
        if self.need_ros_tx(slow=True):
            pass

        try:
            # print(np.linalg.norm(obs['vel']))
            draw_line(self.env, self.arc_trajectory(self.arc_trajectory.x), rgba=np.array([1.0, 1.0, 1.0, 0.2]))
            draw_line(self.env, np.stack([self.arc_trajectory(self.last_theta), obs["pos"]]), rgba=np.array([0.0, 0.0, 1.0, 1.0]))
            draw_line(self.env, pos_traj[0:-1:5],rgba=np.array([1.0, 1.0, 0.0, 0.2]))
            if hasattr(self, "x_warmup_traj"):
                draw_line(self.env, self.x_warmup_traj[0:-1:5],rgba=np.array([0.0, 1.0, 1.0, 0.2]))
            # obstacles: plot a line from pos to the closest point on capsule when dist < self.d_safe
            for a,b,r in self.capsule_list:
                ab = b - a
                ab_norm = np.dot(ab, ab)
                ap = obs["pos"] - a
                t = np.clip(np.dot(ap, ab) / ab_norm, 0.0, 1.0)
                closest = a + t * ab
                dist = np.linalg.norm(obs["pos"] - closest) - r
                if dist < self.d_extend:
                    draw_line(self.env, np.stack([obs["pos"], closest]), rgba=np.array([0.7, 0.0, 1.0, 0.1]))
        except:
            pass

        return cmd

    def step_callback(
        self,
        action: NDArray[np.floating],
        obs: dict[str, NDArray[np.floating]],
        reward: float,
        terminated: bool,
        truncated: bool,
        info: dict,
    ) -> bool:
        """Increment the tick counter."""
        self.step_update(obs = obs)
        self.update_target_gate(obs = obs)
        self.ros_transmit(obs = obs)

        return self.finished

    def episode_callback(self):
        """Reset the integral error."""
        self._tick = 0<|MERGE_RESOLUTION|>--- conflicted
+++ resolved
@@ -17,11 +17,7 @@
 import numpy as np
 import scipy
 from acados_template import AcadosModel, AcadosOcp, AcadosOcpSolver
-<<<<<<< HEAD
-from casadi import MX, DM, cos, sin, vertcat, dot, norm_2, floor, if_else, exp, power
-=======
 from casadi import MX, DM, cos, sin, vertcat, dot, norm_2, floor, if_else, exp, Function
->>>>>>> c79fba7d
 from scipy import linalg
 from scipy.fft import prev_fast_len
 from scipy.interpolate import CubicSpline
