--- conflicted
+++ resolved
@@ -17,12 +17,7 @@
 from casadi import MX, cos, sin, vertcat, dot, DM, norm_2, floor, if_else
 from scipy.interpolate import CubicSpline
 from scipy.spatial.transform import Rotation as R
-<<<<<<< HEAD
 from casadi import interpolant
-from sympy import true
-from traitlets import TraitError
-=======
->>>>>>> f286c3ad
 
 from lsy_drone_racing.control.fresssack_controller import FresssackController
 from lsy_drone_racing.control.easy_controller import EasyController
