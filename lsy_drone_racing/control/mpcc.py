"""This module implements an example MPC using attitude control for a quadrotor.

It utilizes the collective thrust interface for drone control to compute control commands based on
current state observations and desired waypoints.

The waypoints are generated using cubic spline interpolation from a set of predefined waypoints.
Note that the trajectory uses pre-defined waypoints instead of dynamically generating a good path.
"""

from __future__ import annotations  # Python 3.10 type hints

from statistics import pvariance
from typing import TYPE_CHECKING

import numpy as np
import scipy
from acados_template import AcadosModel, AcadosOcp, AcadosOcpSolver
from casadi import MX, cos, sin, vertcat, dot, DM, norm_2, floor, if_else
from scipy.fft import prev_fast_len
from scipy.interpolate import CubicSpline
from scipy.spatial.transform import Rotation as R
from casadi import interpolant
from sympy import true
from torch import has_spectral
from traitlets import TraitError

from lsy_drone_racing.control.fresssack_controller import FresssackController
from lsy_drone_racing.control.easy_controller import EasyController
from lsy_drone_racing.control import Controller
from lsy_drone_racing.tools.ext_tools import TrajectoryTool
from lsy_drone_racing.utils.utils import draw_line

if TYPE_CHECKING:
    from numpy.typing import NDArray



class MPCC(EasyController):
    """Implementation of MPCC using the collective thrust and attitude interface."""

    def __init__(self, obs: dict[str, NDArray[np.floating]], info: dict, config: dict, env=None):
        """Initialize the attitude controller.

        Args:
            obs: The initial observation of the environment's state. See the environment's
                observation space for details.
            info: Additional environment information from the reset.
            config: The configuration of the environment.
        """
        super().__init__(obs, info, config)
        self.freq = config.env.freq
        self._tick = 0

        self.env = env
        self.init_gates(obs = obs,
                         gate_inner_size = [0.2,0.2,0.2,0.3],
                         gate_outer_size = [1.0,1.0,1.0,0.8],
                         gate_safe_radius = [0.4,0.4,0.4,0.4],
                         entry_offset = [0.3,0.3,0.1,0.05],
                         exit_offset = [0.4,0.2,0.3,0.3],
                        #  entry_offset = [0.3,0.7,0.3,0.2],
                        #  exit_offset = [0.5,0.1,0.1,0.3],
                         thickness = [0.2, 0.2, 0.2, 0.05],
                         vel_limit = [1.0, 1.0, 0.2, 1.0])

        # # pre-planned trajectory
<<<<<<< HEAD
        t, pos, vel = FresssackController.read_trajectory(r"lsy_drone_racing/planned_trajectories/param_a_5_sec_offsets.csv")     
        trajectory = CubicSpline(t, pos)
        # # easy controller trajectory
        # gates_rotates = R.from_quat(obs['gates_quat'])
        # rot_matrices = np.array(gates_rotates.as_matrix())
        # self.gates_norm = np.array(rot_matrices[:,:,1])
        # self.gates_pos = obs['gates_pos']
        # # replan trajectory
        # waypoints = self.calc_waypoints(self.init_pos, self.gates_pos, self.gates_norm)
        # t, waypoints = self.avoid_collision(waypoints, obs['obstacles_pos'], 0.3)
        # trajectory = self.trajectory_generate(self.t_total, waypoints)

=======
>>>>>>> 1a33ba9c
        # t, pos, vel = FresssackController.read_trajectory(r"lsy_drone_racing/planned_trajectories/param_c_6_sec_bigger_pillar.csv")
        t, pos, vel = FresssackController.read_trajectory(r"lsy_drone_racing/planned_trajectories/test_run_third_gate_modified.csv")
        # t, pos, vel = FresssackController.read_trajectory(r"lsy_drone_racing/planned_trajectories/param_a_5_sec_offsets.csv")     
        trajectory = CubicSpline(t, pos)
        # # easy controller trajectory
        # gates_rotates = R.from_quat(obs['gates_quat'])
        # rot_matrices = np.array(gates_rotates.as_matrix())
        # self.gates_norm = np.array(rot_matrices[:,:,1])
        # self.gates_pos = obs['gates_pos']
        # # replan trajectory
        # waypoints = self.calc_waypoints(self.init_pos, self.gates_pos, self.gates_norm)
        # t, waypoints = self.avoid_collision(waypoints, obs['obstacles_pos'], 0.3)
        # trajectory = self.trajectory_generate(self.t_total, waypoints)

        # global params
        self.N = 50
        self.T_HORIZON = 0.7
        self.dt = self.T_HORIZON / self.N
        self.model_arc_length = 0.05 # the segment interval for trajectory to be input to the model
        self.model_traj_length = 12 # maximum trajectory length the param can take

        # trajectory reparameterization
        self.traj_tool = TrajectoryTool()
        trajectory = self.traj_tool.extend_trajectory(trajectory)
        self.arc_trajectory = self.traj_tool.arclength_reparameterize(trajectory)
        
        # build model & create solver
        self.acados_ocp_solver, self.ocp = self.create_ocp_solver(self.T_HORIZON, self.N, self.arc_trajectory)

        # initialize
        self.last_theta = 0.0
        self.last_v_theta = 0.0 # TODO: replan?
        self.last_f_collective = 0.3
        self.last_rpy_cmd = np.zeros(3)
        self.last_f_cmd = 0.3
        self.config = config
        self.finished = False

    def export_quadrotor_ode_model(self) -> AcadosModel:
        """Symbolic Quadrotor Model."""
        # Define name of solver to be used in script
        model_name = "lsy_example_mpc"

        # Define Gravitational Acceleration
        GRAVITY = 9.806

        # Sys ID Params
        params_pitch_rate = [-6.003842038081178, 6.213752925707588]
        params_roll_rate = [-3.960889336015948, 4.078293254657104]
        params_yaw_rate = [-0.005347588299390372, 0.0]
        params_acc = [20.907574256269616, 3.653687545690674]

        """Model setting"""
        # define basic variables in state and input vector
        self.px = MX.sym("px")  # 0
        self.py = MX.sym("py")  # 1
        self.pz = MX.sym("pz")  # 2
        self.vx = MX.sym("vx")  # 3
        self.vy = MX.sym("vy")  # 4
        self.vz = MX.sym("vz")  # 5
        self.roll = MX.sym("r")  # 6
        self.pitch = MX.sym("p")  # 7
        self.yaw = MX.sym("y")  # 8
        self.f_collective = MX.sym("f_collective")

        self.f_collective_cmd = MX.sym("f_collective_cmd")
        self.r_cmd = MX.sym("r_cmd")
        self.p_cmd = MX.sym("p_cmd")
        self.y_cmd = MX.sym("y_cmd")

        self.df_cmd = MX.sym("df_cmd")
        self.dr_cmd = MX.sym("dr_cmd")
        self.dp_cmd = MX.sym("dp_cmd")
        self.dy_cmd = MX.sym("dy_cmd")

        # expanded observation state
        self.theta = MX.sym("theta")
        # self.v_theta = MX.sym("v_theta")
        self.v_theta_cmd = MX.sym("v_theta_cmd")

        # define state and input vector
        states = vertcat(
            self.px,
            self.py,
            self.pz,
            self.vx,
            self.vy,
            self.vz,
            self.roll,
            self.pitch,
            self.yaw,
            self.f_collective,
            self.f_collective_cmd,
            self.r_cmd,
            self.p_cmd,
            self.y_cmd,
            self.theta
        )
        inputs = vertcat(
            self.df_cmd, 
            self.dr_cmd, 
            self.dp_cmd, 
            self.dy_cmd, 
            self.v_theta_cmd
        )

        # Define nonlinear system dynamics
        f = vertcat(
            self.vx,
            self.vy,
            self.vz,
            (params_acc[0] * self.f_collective + params_acc[1])
            * (cos(self.roll) * sin(self.pitch) * cos(self.yaw) + sin(self.roll) * sin(self.yaw)),
            (params_acc[0] * self.f_collective + params_acc[1])
            * (cos(self.roll) * sin(self.pitch) * sin(self.yaw) - sin(self.roll) * cos(self.yaw)),
            (params_acc[0] * self.f_collective + params_acc[1]) * cos(self.roll) * cos(self.pitch) - GRAVITY,
            params_roll_rate[0] * self.roll + params_roll_rate[1] * self.r_cmd,
            params_pitch_rate[0] * self.pitch + params_pitch_rate[1] * self.p_cmd,
            params_yaw_rate[0] * self.yaw + params_yaw_rate[1] * self.y_cmd,
            10.0 * (self.f_collective_cmd - self.f_collective),
            self.df_cmd,
            self.dr_cmd,
            self.dp_cmd,
            self.dy_cmd,
            self.v_theta_cmd,
        )

        # define dynamic trajectory input
        self.pd_list = MX.sym("pd_list", 3*int(self.model_traj_length/self.model_arc_length))
        self.tp_list = MX.sym("tp_list", 3*int(self.model_traj_length/self.model_arc_length))
        self.qc_dyn = MX.sym("qc_dyn", 1*int(self.model_traj_length/self.model_arc_length))
        params = vertcat(
            self.pd_list, 
            self.tp_list,
            self.qc_dyn
        )

        # Initialize the nonlinear model for NMPC formulation
        model = AcadosModel()
        model.name = model_name
        model.f_expl_expr = f
        model.f_impl_expr = None
        model.x = states
        model.u = inputs
        model.p = params

        return model
    
    
    def casadi_linear_interp(self, theta, theta_list, p_flat, dim=3):
        """Manually interpolate a 3D path using CasADi symbolic expressions.
        
        Args:
            theta: CasADi symbol, scalar progress variable (0 ~ model_traj_length)
            theta_list: list or array, thetas of path points [0, 0.1, 0.2, ...]
            p_flat: CasADi symbol, 1D flattened path points [x0,y0,z0, x1,y1,z1, ...]
            dim: int, dimension of a single point (default=3)
        Returns:
            p_interp: CasADi 3x1 vector, interpolated path point at given theta
        """
        M = len(theta_list)
        
        # Find index interval
        # Normalize theta to index scale
        idx_float = (theta - theta_list[0]) / (theta_list[-1] - theta_list[0]) * (M - 1)

        idx_lower = floor(idx_float)
        idx_upper = idx_lower + 1
        alpha = idx_float - idx_lower

        # Handle boundary cases (clamping)
        idx_lower = if_else(idx_lower < 0, 0, idx_lower)
        idx_upper = if_else(idx_upper >= M, M-1, idx_upper)

        # Gather points
        p_lower = vertcat(*[p_flat[dim * idx_lower + d] for d in range(dim)])
        p_upper = vertcat(*[p_flat[dim * idx_upper + d] for d in range(dim)])

        # Interpolated point
        p_interp = (1 - alpha) * p_lower + alpha * p_upper

        return p_interp
    
    def get_updated_traj_param(self, trajectory: CubicSpline):
        """get updated trajectory parameters upon replaning"""
        # construct pd/tp lists from current trajectory
        theta_list = np.arange(0, self.model_traj_length, self.model_arc_length)
        pd_list = trajectory(theta_list)
        tp_list = trajectory.derivative(1)(theta_list)
        qc_dyn_list = np.zeros_like(theta_list)
        for gate in self.gates:
            distances = np.linalg.norm(pd_list - gate.pos, axis=-1)
            qc_dyn_gate = np.exp(-5 * distances**2) # gaussian
            qc_dyn_list = np.maximum(qc_dyn_gate, qc_dyn_list)
        p_vals = np.concatenate([pd_list.flatten(), tp_list.flatten(), qc_dyn_list])
        return p_vals

    def mpcc_cost(self):
        """calculate mpcc cost function"""
        pos = vertcat(self.px, self.py, self.pz)
        ang = vertcat(self.roll, self.pitch, self.yaw)
        control_input = vertcat(self.f_collective_cmd, self.dr_cmd, self.dp_cmd, self.dy_cmd)
        
        # interpolate spline dynamically
        theta_list = np.arange(0, self.model_traj_length, self.model_arc_length)
        pd_theta = self.casadi_linear_interp(self.theta, theta_list, self.pd_list)
        tp_theta = self.casadi_linear_interp(self.theta, theta_list, self.tp_list)
        qc_dyn_theta = self.casadi_linear_interp(self.theta, theta_list, self.qc_dyn, dim=1)
        tp_theta_norm = tp_theta / norm_2(tp_theta)
        e_theta = pos - pd_theta
        e_l = dot(tp_theta_norm, e_theta) * tp_theta_norm
        e_c = e_theta - e_l

        mpcc_cost = (self.q_l + self.q_l_peak * qc_dyn_theta) * dot(e_l, e_l) + \
                    (self.q_c  + self.q_c_peak * qc_dyn_theta) * dot(e_c, e_c) + \
                    (ang.T @ self.Q_w @ ang) + \
                    (control_input.T @ self.R_df @ control_input) + \
                    (-self.miu) * self.v_theta_cmd
        return mpcc_cost

    def create_ocp_solver(
        self, Tf: float, N: int, trajectory: CubicSpline,  verbose: bool = False
    ) -> tuple[AcadosOcpSolver, AcadosOcp]:
        """Creates an acados Optimal Control Problem and Solver."""
        ocp = AcadosOcp()

        # set model
        model = self.export_quadrotor_ode_model()
        ocp.model = model

        # Get Dimensions
        self.nx = model.x.rows()
        self.nu = model.u.rows()

        # Set dimensions
        ocp.solver_options.N_horizon = N

        ## Set Cost
        # For more Information regarding Cost Function Definition in Acados: https://github.com/acados/acados/blob/main/docs/problem_formulation/problem_formulation_ocp_mex.pdf

        # Cost Type
        ocp.cost.cost_type = "EXTERNAL"

        # Weights
        self.q_l = 160
        self.q_l_peak = 640
        self.q_c =  80
        self.q_c_peak = 800
        
        self.Q_w = 1 * DM(np.eye(3))
        self.R_df = DM(np.diag([1,0.5,0.5,0.5]))
        self.miu = 8
        # param A: works and works well

        
        ocp.model.cost_expr_ext_cost = self.mpcc_cost()

        # Set State Constraints
        ocp.constraints.lbx = np.array([0.1, 0.1, -1.57, -1.57, -1.57])
        ocp.constraints.ubx = np.array([0.55, 0.55, 1.57, 1.57, 1.57])
        ocp.constraints.idxbx = np.array([9, 10, 11, 12, 13])

        # Set Input Constraints
        ocp.constraints.lbu = np.array([-10.0, -10.0, -10.0, -10.0, 0.0]) # last term is v_theta should be positive
        ocp.constraints.ubu = np.array([10.0, 10.0, 10.0, 10.0, 3.0])
        ocp.constraints.idxbu = np.array([0, 1, 2, 3, 4])

        # We have to set x0 even though we will overwrite it later on.
        ocp.constraints.x0 = np.zeros((self.nx))
        # Set initial reference trajectory
        p_vals = self.get_updated_traj_param(self.arc_trajectory)
        ocp.parameter_values = p_vals

        # Solver Options
        ocp.solver_options.qp_solver = "FULL_CONDENSING_HPIPM"  # FULL_CONDENSING_QPOASES
        ocp.solver_options.hessian_approx = "GAUSS_NEWTON"
        ocp.solver_options.integrator_type = "ERK"
        ocp.solver_options.nlp_solver_type = "SQP_RTI"  # SQP_RTI
        ocp.solver_options.tol = 1e-5

        ocp.solver_options.qp_solver_cond_N = N
        ocp.solver_options.qp_solver_warm_start = 1

        ocp.solver_options.qp_solver_iter_max = 20
        ocp.solver_options.nlp_solver_max_iter = 50

        # set prediction horizon
        ocp.solver_options.tf = Tf

        acados_ocp_solver = AcadosOcpSolver(ocp, json_file="mpcc_prescripted.json", verbose=verbose)

        return acados_ocp_solver, ocp

    def compute_control(
        self, obs: dict[str, NDArray[np.floating]], info: dict | None = None
    ) -> NDArray[np.floating]:
        """Compute the next desired collective thrust and roll/pitch/yaw of the drone.

        Args:
            obs: The current observation of the environment. See the environment's observation space
                for details.
            info: Optional additional information as a dictionary.

        Returns:
            The collective thrust and orientation [t_des, r_des, p_des, y_des] as a numpy array.
        """
        # i = min(self._tick, len(self.x_des) - 1)
        # if self._tick > i:
        #     self.finished = True

        q = obs["quat"]
        r = R.from_quat(q)
        # Convert to Euler angles in XYZ order
        rpy = r.as_euler("xyz", degrees=False)  # Set degrees=False for radians

        xcurrent = np.concatenate(
            (
                obs["pos"],
                obs["vel"],
                rpy,
                np.array([self.last_f_collective, self.last_f_cmd]),
                self.last_rpy_cmd,
                np.array([self.last_theta])
            )
        )
        # xcurrent[-2], _ = self.traj_tool.find_nearest_waypoint(self.arc_trajectory, obs["pos"], self.last_theta+1) # correct theta
        ## warm-start - provide initial guess to guarantee stable convergence
        if not hasattr(self, "x_guess"):
            self.x_guess = [xcurrent for _ in range(self.N + 1)]
            self.u_guess = [np.zeros(self.nu) for _ in range(self.N)]
        else:
            self.x_guess = self.x_guess[1:] + [self.x_guess[-1]]
            self.u_guess = self.u_guess[1:] + [self.u_guess[-1]]

        for i in range(self.N):
            self.acados_ocp_solver.set(i, "x", self.x_guess[i])
            self.acados_ocp_solver.set(i, "u", self.u_guess[i])
        self.acados_ocp_solver.set(self.N, "x", self.x_guess[self.N])
        
        # ## replan trajectory:
        # if self.pos_change_detect(obs):
        #     gates_rotates = R.from_quat(obs['gates_quat'])
        #     rot_matrices = np.array(gates_rotates.as_matrix())
        #     self.gates_norm = np.array(rot_matrices[:,:,1])
        #     self.gates_pos = obs['gates_pos']
        #     # replan trajectory
        #     waypoints = self.calc_waypoints(self.init_pos, self.gates_pos, self.gates_norm)
        #     t, waypoints = self.avoid_collision(waypoints, obs['obstacles_pos'], 0.3)
        #     t, waypoints = self.add_drone_to_waypoints(waypoints, obs['pos'], 0.3, curr_theta=self.last_theta+1)
        #     trajectory = self.trajectory_generate(self.t_total, waypoints)
        #     trajectory = self.traj_tool.extend_trajectory(trajectory)
        #     self.arc_trajectory = self.traj_tool.arclength_reparameterize(trajectory, epsilon=1e-3)
        #     # write trajectory as parameter to solver
        #     p_vals = self.get_updated_traj_param(self.arc_trajectory)
        #     # xcurrent[-2], _ = self.traj_tool.find_nearest_waypoint(self.arc_trajectory, obs["pos"]) # correct theta
        #     for i in range(self.N): # write current trajectory to solver
        #         self.acados_ocp_solver.set(i, "p", p_vals)
        #     # EXP: I do an extra solve here, with v_theta fixed, to provide a feasible solution
        #         fixed_vel = self.u_guess[i][-1]
        #         self.acados_ocp_solver.set(i, "lbu", np.array([-10.0, -10.0, -10.0, -10.0, fixed_vel-0.00]))
        #         self.acados_ocp_solver.set(i, "ubu", np.array([10.0, 10.0, 10.0, 10.0, fixed_vel+0.00]))
        #     # set initial state
        #     self.acados_ocp_solver.set(0, "lbx", xcurrent)
        #     self.acados_ocp_solver.set(0, "ubx", xcurrent)
        #     # solve with v_theta frozen
        #     self.acados_ocp_solver.solve()
        #     # Restore constraints
        #     for i in range(self.N):
        #         self.acados_ocp_solver.set(i, "lbu", np.array([-10.0, -10.0, -10.0, -10.0, 0.0]))
        #         self.acados_ocp_solver.set(i, "ubu", np.array([10.0, 10.0, 10.0, 10.0, 3.0]))
        #     # Update warm start with solution just solved
        #     self.x_guess = [self.acados_ocp_solver.get(i, "x") for i in range(self.N + 1)]
        #     self.u_guess = [self.acados_ocp_solver.get(i, "u") for i in range(self.N)]
        #     # Write new warm start
        #     for i in range(self.N):
        #         self.acados_ocp_solver.set(i, "x", self.x_guess[i])
        #         self.acados_ocp_solver.set(i, "u", self.u_guess[i])
        #     self.acados_ocp_solver.set(self.N, "x", self.x_guess[self.N])
        #     self.x_warmup_traj = np.array([x[:3] for x in self.x_guess]) # for visualization


        # set initial state
        self.acados_ocp_solver.set(0, "lbx", xcurrent)
        self.acados_ocp_solver.set(0, "ubx", xcurrent)


        # test:
        if self.last_theta >= 8.55:
            self.finished = True

        if self.acados_ocp_solver.solve() == 4:
            pass

        ## update initial guess
        self.x_guess = [self.acados_ocp_solver.get(i, "x") for i in range(self.N + 1)]
        self.u_guess = [self.acados_ocp_solver.get(i, "u") for i in range(self.N)]

        x1 = self.acados_ocp_solver.get(1, "x")
        w = 1 / self.config.env.freq / self.dt
        self.last_f_collective = self.last_f_collective * (1 - w) + x1[9] * w
        self.last_theta = self.last_theta * (1 - w) + x1[14] * w
        self.last_f_cmd = self.last_f_cmd * (1-w) + x1[10] * w
        self.last_rpy_cmd = self.last_rpy_cmd * (1-w) + x1[11:14] * w


        cmd = np.concatenate(
            (
                np.array([self.last_f_cmd]),
                self.last_rpy_cmd
            )
        )
        ## visualization
        # test true theta and guess theta
        try:
            draw_line(self.env, self.arc_trajectory(self.arc_trajectory.x), rgba=np.array([1.0, 1.0, 1.0, 0.2]))
            draw_line(self.env, np.stack([self.arc_trajectory(self.last_theta), obs["pos"]]), rgba=np.array([0.0, 0.0, 1.0, 1.0]))
            pos_traj = np.array([self.acados_ocp_solver.get(i, "x")[:3] for i in range(self.N+1)])
            draw_line(self.env, pos_traj[0:-1:5],rgba=np.array([1.0, 1.0, 0.0, 0.2]))
            if hasattr(self, "x_warmup_traj"):
                draw_line(self.env, self.x_warmup_traj[0:-1:5],rgba=np.array([0.0, 1.0, 1.0, 0.2]))
        except:
            pass

        return cmd

    def step_callback(
        self,
        action: NDArray[np.floating],
        obs: dict[str, NDArray[np.floating]],
        reward: float,
        terminated: bool,
        truncated: bool,
        info: dict,
    ) -> bool:
        """Increment the tick counter."""
        self.step_update(obs = obs)
        self.update_next_gate()

        return self.finished

    def episode_callback(self):
        """Reset the integral error."""
        self._tick = 0<|MERGE_RESOLUTION|>--- conflicted
+++ resolved
@@ -64,21 +64,6 @@
                          vel_limit = [1.0, 1.0, 0.2, 1.0])
 
         # # pre-planned trajectory
-<<<<<<< HEAD
-        t, pos, vel = FresssackController.read_trajectory(r"lsy_drone_racing/planned_trajectories/param_a_5_sec_offsets.csv")     
-        trajectory = CubicSpline(t, pos)
-        # # easy controller trajectory
-        # gates_rotates = R.from_quat(obs['gates_quat'])
-        # rot_matrices = np.array(gates_rotates.as_matrix())
-        # self.gates_norm = np.array(rot_matrices[:,:,1])
-        # self.gates_pos = obs['gates_pos']
-        # # replan trajectory
-        # waypoints = self.calc_waypoints(self.init_pos, self.gates_pos, self.gates_norm)
-        # t, waypoints = self.avoid_collision(waypoints, obs['obstacles_pos'], 0.3)
-        # trajectory = self.trajectory_generate(self.t_total, waypoints)
-
-=======
->>>>>>> 1a33ba9c
         # t, pos, vel = FresssackController.read_trajectory(r"lsy_drone_racing/planned_trajectories/param_c_6_sec_bigger_pillar.csv")
         t, pos, vel = FresssackController.read_trajectory(r"lsy_drone_racing/planned_trajectories/test_run_third_gate_modified.csv")
         # t, pos, vel = FresssackController.read_trajectory(r"lsy_drone_racing/planned_trajectories/param_a_5_sec_offsets.csv")     
