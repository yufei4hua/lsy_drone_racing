"""This module implements an example MPC using attitude control for a quadrotor.

It utilizes the collective thrust interface for drone control to compute control commands based on
current state observations and desired waypoints.

The waypoints are generated using cubic spline interpolation from a set of predefined waypoints.
Note that the trajectory uses pre-defined waypoints instead of dynamically generating a good path.
"""

from __future__ import annotations  # Python 3.10 type hints

from statistics import pvariance
from typing import TYPE_CHECKING

import numpy as np
import scipy
from acados_template import AcadosModel, AcadosOcp, AcadosOcpSolver
from casadi import MX, cos, sin, vertcat, dot, DM, norm_2, floor, if_else
from scipy.fft import prev_fast_len
from scipy.interpolate import CubicSpline
from scipy.spatial.transform import Rotation as R
from scipy.signal import savgol_filter
from casadi import interpolant
from sympy import true
from traitlets import TraitError

from lsy_drone_racing.control.fresssack_controller import FresssackController
from lsy_drone_racing.control.easy_controller import TrajectoryController
from lsy_drone_racing.control import Controller
from lsy_drone_racing.tools.ext_tools import TrajectoryTool
from lsy_drone_racing.utils.utils import draw_line
LOCAL_MODE = False
try:
    import matplotlib.pyplot as plt
    import matplotlib.figure as figure
    import matplotlib.axes as axes
    import matplotlib.collections
    LOCAL_MODE = True
except ModuleNotFoundError:
    LOCAL_MODE = False
if TYPE_CHECKING:
    from numpy.typing import NDArray



class MPCCPrescriptedController(TrajectoryController):

    """Implementation of MPCC using the collective thrust and attitude interface."""

    def __init__(self, obs: dict[str, NDArray[np.floating]], info: dict, config: dict, env):
        """Initialize the attitude controller.

        Args:
            obs: The initial observation of the environment's state. See the environment's
                observation space for details.
            info: Additional environment information from the reset.
            config: The configuration of the environment.
        """
        super().__init__(obs, info, config)
        self.freq = config.env.freq
        self._tick = 0

        self.env = env
        self.init_gates(obs = obs,
                         gate_inner_size = [0.2,0.2,0.2,0.3],
                         gate_outer_size = [1.0,1.0,1.0,0.8],
                         gate_safe_radius = [0.4,0.4,0.4,0.4],
                         entry_offset = [0.3,0.3,0.1,0.05],
                         exit_offset = [0.4,0.2,0.3,0.3],
                        #  entry_offset = [0.3,0.7,0.3,0.2],
                        #  exit_offset = [0.5,0.1,0.1,0.3],
                         thickness = [0.2, 0.2, 0.2, 0.05],
                         vel_limit = [1.0, 1.0, 0.2, 1.0])

        # # pre-planned trajectory
        t, pos, vel = FresssackController.read_trajectory(r"lsy_drone_racing/planned_trajectories/param_a_5_sec_offsets.csv")     
        trajectory = CubicSpline(t, pos)

        # global params
        self.N = 25
        self.T_HORIZON = 0.7
        self.dt = self.T_HORIZON / self.N
        self.model_arc_length = 0.05 # the segment interval for trajectory to be input to the model
        self.model_traj_length = 12 # maximum trajectory length the param can take

        # trajectory reparameterization
        self.traj_tool = TrajectoryTool()
        trajectory = self.traj_tool.extend_trajectory(trajectory)
        self.arc_trajectory = self.traj_tool.arclength_reparameterize(trajectory)
        
        # build model & create solver
        self.acados_ocp_solver, self.ocp = self.create_ocp_solver(self.T_HORIZON, self.N, self.arc_trajectory)

        # initialize
        self.last_theta = 0.0
        self.last_v_theta = 0.0 # TODO: replan?
        self.last_f_collective = 0.3
        self.last_rpy_cmd = np.zeros(3)
        self.last_f_cmd = 0.3
        self.config = config
        self.finished = False

    def export_quadrotor_ode_model(self) -> AcadosModel:
        """Symbolic Quadrotor Model."""
        # Define name of solver to be used in script
        model_name = "lsy_example_mpc"

        # Define Gravitational Acceleration
        GRAVITY = 9.806

        # Sys ID Params
        params_pitch_rate = [-6.003842038081178, 6.213752925707588]
        params_roll_rate = [-3.960889336015948, 4.078293254657104]
        params_yaw_rate = [-0.005347588299390372, 0.0]
        params_acc = [20.907574256269616, 3.653687545690674]

        """Model setting"""
        # define basic variables in state and input vector
        self.px = MX.sym("px")  # 0
        self.py = MX.sym("py")  # 1
        self.pz = MX.sym("pz")  # 2
        self.vx = MX.sym("vx")  # 3
        self.vy = MX.sym("vy")  # 4
        self.vz = MX.sym("vz")  # 5
        self.roll = MX.sym("r")  # 6
        self.pitch = MX.sym("p")  # 7
        self.yaw = MX.sym("y")  # 8
        self.f_collective = MX.sym("f_collective")

        self.f_collective_cmd = MX.sym("f_collective_cmd")
        self.r_cmd = MX.sym("r_cmd")
        self.p_cmd = MX.sym("p_cmd")
        self.y_cmd = MX.sym("y_cmd")

        self.df_cmd = MX.sym("df_cmd")
        self.dr_cmd = MX.sym("dr_cmd")
        self.dp_cmd = MX.sym("dp_cmd")
        self.dy_cmd = MX.sym("dy_cmd")

        # expanded observation state
        self.theta = MX.sym("theta")
        # self.v_theta = MX.sym("v_theta")
        self.v_theta_cmd = MX.sym("v_theta_cmd")

        # define state and input vector
        states = vertcat(
            self.px,
            self.py,
            self.pz,
            self.vx,
            self.vy,
            self.vz,
            self.roll,
            self.pitch,
            self.yaw,
            self.f_collective,
            self.r_cmd,
            self.p_cmd,
            self.y_cmd,
            self.theta
        )
        inputs = vertcat(
            self.f_collective_cmd, 
            self.dr_cmd, 
            self.dp_cmd, 
            self.dy_cmd, 
            self.v_theta_cmd
        )

        # Define nonlinear system dynamics
        f = vertcat(
            self.vx,
            self.vy,
            self.vz,
            (params_acc[0] * self.f_collective + params_acc[1])
            * (cos(self.roll) * sin(self.pitch) * cos(self.yaw) + sin(self.roll) * sin(self.yaw)),
            (params_acc[0] * self.f_collective + params_acc[1])
            * (cos(self.roll) * sin(self.pitch) * sin(self.yaw) - sin(self.roll) * cos(self.yaw)),
            (params_acc[0] * self.f_collective + params_acc[1]) * cos(self.roll) * cos(self.pitch) - GRAVITY,
            params_roll_rate[0] * self.roll + params_roll_rate[1] * self.r_cmd,
            params_pitch_rate[0] * self.pitch + params_pitch_rate[1] * self.p_cmd,
            params_yaw_rate[0] * self.yaw + params_yaw_rate[1] * self.y_cmd,
            10.0 * (self.f_collective_cmd - self.f_collective),
            self.dr_cmd,
            self.dp_cmd,
            self.dy_cmd,
            self.v_theta_cmd,
        )

        # define dynamic trajectory input
        self.pd_list = MX.sym("pd_list", 3*int(self.model_traj_length/self.model_arc_length))
        self.tp_list = MX.sym("tp_list", 3*int(self.model_traj_length/self.model_arc_length))
        self.qc_dyn = MX.sym("qc_dyn", 1*int(self.model_traj_length/self.model_arc_length))
        self.qc_curv_dyn = MX.sym("qc_curv_dyn", 1*int(self.model_traj_length/self.model_arc_length))

        params = vertcat(
            self.pd_list, 
            self.tp_list,
            self.qc_dyn,
            self.qc_curv_dyn
        )

        # Initialize the nonlinear model for NMPC formulation
        model = AcadosModel()
        model.name = model_name
        model.f_expl_expr = f
        model.f_impl_expr = None
        model.x = states
        model.u = inputs
        model.p = params

        return model
    
    
    def casadi_linear_interp(self, theta, theta_list, p_flat, dim=3):
        """Manually interpolate a 3D path using CasADi symbolic expressions.
        
        Args:
            theta: CasADi symbol, scalar progress variable (0 ~ model_traj_length)
            theta_list: list or array, thetas of path points [0, 0.1, 0.2, ...]
            p_flat: CasADi symbol, 1D flattened path points [x0,y0,z0, x1,y1,z1, ...]
            dim: int, dimension of a single point (default=3)
        Returns:
            p_interp: CasADi 3x1 vector, interpolated path point at given theta
        """
        M = len(theta_list)
        
        # Find index interval
        # Normalize theta to index scale
        idx_float = (theta - theta_list[0]) / (theta_list[-1] - theta_list[0]) * (M - 1)

        idx_lower = floor(idx_float)
        idx_upper = idx_lower + 1
        alpha = idx_float - idx_lower

        # Handle boundary cases (clamping)
        idx_lower = if_else(idx_lower < 0, 0, idx_lower)
        idx_upper = if_else(idx_upper >= M, M-1, idx_upper)

        # Gather points
        p_lower = vertcat(*[p_flat[dim * idx_lower + d] for d in range(dim)])
        p_upper = vertcat(*[p_flat[dim * idx_upper + d] for d in range(dim)])

        # Interpolated point
        p_interp = (1 - alpha) * p_lower + alpha * p_upper

        return p_interp
    
    def get_updated_traj_param(self, trajectory: CubicSpline):
        """get updated trajectory parameters upon replaning"""
        # construct pd/tp lists from current trajectory

        theta_list = np.arange(0, self.model_traj_length, self.model_arc_length)
        pd_list = trajectory(theta_list)
        tp_list = trajectory.derivative(1)(theta_list)
        qc_dyn_list = np.zeros_like(theta_list)
        
        radius_list =TrajectoryTool.compute_3d_turning_radius_from_vector_spline(trajectory, theta_list)
        radius_list[:40] = 10.0
        radius_list = np.clip(radius_list, 0.1, 10)
        radius_list_filtered = savgol_filter(radius_list, window_length=100, polyorder=5)
        radius_list_gaussian = 8 * np.exp(-50 * radius_list_filtered ** 2) # gaussian
        qc_curv_dyn_list = savgol_filter(radius_list_gaussian, window_length=100, polyorder=5)
        self.radius_filtered = CubicSpline(theta_list,qc_curv_dyn_list)
         
        
        for gate in self.gates:
            distances = np.linalg.norm(pd_list - gate.pos, axis=-1)
            qc_dyn_gate = np.exp(-5 * distances ** 2) # gaussian
            qc_dyn_list = np.maximum(qc_dyn_gate, qc_dyn_list)
        p_vals = np.concatenate([pd_list.flatten(), tp_list.flatten(), qc_dyn_list, qc_curv_dyn_list])
        return p_vals

    def mpcc_cost(self):
        """calculate mpcc cost function"""
        pos = vertcat(self.px, self.py, self.pz)
        ang = vertcat(self.roll, self.pitch, self.yaw)
        control_input = vertcat(self.f_collective_cmd, self.dr_cmd, self.dp_cmd, self.dy_cmd)
        
        # interpolate spline dynamically
        theta_list = np.arange(0, self.model_traj_length, self.model_arc_length)
        pd_theta = self.casadi_linear_interp(self.theta, theta_list, self.pd_list)
        tp_theta = self.casadi_linear_interp(self.theta, theta_list, self.tp_list)
        qc_dyn_theta = self.casadi_linear_interp(self.theta, theta_list, self.qc_dyn, dim=1)
        qc_curv_theta = self.casadi_linear_interp(self.theta, theta_list, self.qc_curv_dyn, dim=1)
        tp_theta_norm = tp_theta / norm_2(tp_theta)
        e_theta = pos - pd_theta
        e_l = dot(tp_theta_norm, e_theta) * tp_theta_norm
        e_c = e_theta - e_l

<<<<<<< HEAD
        mpcc_cost = (self.q_l + self.q_l_peak * qc_dyn_theta + self.q_l_curv_peak * qc_curv_theta) * dot(e_l, e_l) + \
                    (self.q_c  + self.q_c_peak * qc_dyn_theta + self.q_c_curv_peak * qc_curv_theta) * dot(e_c, e_c) + \
                    (ang.T @ self.Q_w @ ang)+ \
                    self.r_dv * self.dv_theta_cmd * self.dv_theta_cmd + \
=======
        mpcc_cost = (self.q_l + self.q_l_peak * qc_dyn_theta) * dot(e_l, e_l) + \
                    (self.q_c  + self.q_c_peak * qc_dyn_theta) * dot(e_c, e_c) + \
                    (ang.T @ self.Q_w @ ang) + \
>>>>>>> c535fe4b
                    (control_input.T @ self.R_df @ control_input) + \
                    (-self.miu) * self.v_theta_cmd
        return mpcc_cost

    def create_ocp_solver(
        self, Tf: float, N: int, trajectory: CubicSpline,  verbose: bool = False
    ) -> tuple[AcadosOcpSolver, AcadosOcp]:
        """Creates an acados Optimal Control Problem and Solver."""
        ocp = AcadosOcp()

        # set model
        model = self.export_quadrotor_ode_model()
        ocp.model = model

        # Get Dimensions
        self.nx = model.x.rows()
        self.nu = model.u.rows()

        # Set dimensions
        ocp.solver_options.N_horizon = N

        ## Set Cost
        # For more Information regarding Cost Function Definition in Acados: https://github.com/acados/acados/blob/main/docs/problem_formulation/problem_formulation_ocp_mex.pdf

        # Cost Type
        ocp.cost.cost_type = "EXTERNAL"

        # Weights
        self.q_l = 160
        self.q_l_peak = 640
        self.q_l_curv_peak = 200

        self.q_c =  80
        self.q_c_peak = 800
        self.q_c_curv_peak = 200
        
        self.Q_w = 1 * DM(np.eye(3))
        self.r_dv = 1
        self.R_df = DM(np.diag([0,1,1,1])) # cannot punish collective thrust
        self.miu = 0.5
        # param A: works and works well

        # Weights for easy planner
        # self.q_l = 120
        # self.q_l_peak = 100
        # self.q_l_curv_peak = 0
        # self.q_c = 50
        # self.q_c_peak = 100
        # self.q_c_curv_peak = 0

        
        # self.Q_w = DM(np.eye(3))
        # self.r_dv = 1
        # self.R_df = DM(np.eye(4))
        # self.miu = 1

        
        ocp.model.cost_expr_ext_cost = self.mpcc_cost()

        # Set State Constraints
        ocp.constraints.lbx = np.array([0.1, -1.57, -1.57, -1.57])
        ocp.constraints.ubx = np.array([0.55, 1.57, 1.57, 1.57])
        ocp.constraints.idxbx = np.array([9, 10, 11, 12])

        # Set Input Constraints
        ocp.constraints.lbu = np.array([0.1, -10.0, -10.0, -10.0, 0]) # last term is v_theta should be positive
        ocp.constraints.ubu = np.array([0.55, 10.0, 10.0, 10.0, 3.0]) # contraint f_collective_thrust
        ocp.constraints.idxbu = np.array([0, 1, 2, 3, 4])

        # We have to set x0 even though we will overwrite it later on.
        ocp.constraints.x0 = np.zeros((self.nx))
        # Set initial reference trajectory
        p_vals = self.get_updated_traj_param(self.arc_trajectory)
        ocp.parameter_values = p_vals

        # Solver Options
        ocp.solver_options.qp_solver = "FULL_CONDENSING_HPIPM"  # FULL_CONDENSING_QPOASES
        ocp.solver_options.hessian_approx = "GAUSS_NEWTON"
        ocp.solver_options.integrator_type = "ERK"
        ocp.solver_options.nlp_solver_type = "SQP_RTI"  # SQP_RTI
        ocp.solver_options.tol = 1e-5

        ocp.solver_options.qp_solver_cond_N = N
        ocp.solver_options.qp_solver_warm_start = 1

        ocp.solver_options.qp_solver_iter_max = 20
        ocp.solver_options.nlp_solver_max_iter = 50

        # set prediction horizon
        ocp.solver_options.tf = Tf

        acados_ocp_solver = AcadosOcpSolver(ocp, json_file="mpcc_prescripted.json", verbose=verbose)

        return acados_ocp_solver, ocp

    def compute_control(
        self, obs: dict[str, NDArray[np.floating]], info: dict | None = None
    ) -> NDArray[np.floating]:
        """Compute the next desired collective thrust and roll/pitch/yaw of the drone.

        Args:
            obs: The current observation of the environment. See the environment's observation space
                for details.
            info: Optional additional information as a dictionary.

        Returns:
            The collective thrust and orientation [t_des, r_des, p_des, y_des] as a numpy array.
        """
        # i = min(self._tick, len(self.x_des) - 1)
        # if self._tick > i:
        #     self.finished = True

        q = obs["quat"]
        r = R.from_quat(q)
        # Convert to Euler angles in XYZ order
        rpy = r.as_euler("xyz", degrees=False)  # Set degrees=False for radians

        xcurrent = np.concatenate(
            (
                obs["pos"],
                obs["vel"],
                rpy,
                np.array([self.last_f_collective]),
                self.last_rpy_cmd,
                np.array([self.last_theta])
            )
        )
        # xcurrent[-2], _ = self.traj_tool.find_nearest_waypoint(self.arc_trajectory, obs["pos"], self.last_theta+1) # correct theta
        ## warm-start - provide initial guess to guarantee stable convergence
        if not hasattr(self, "x_guess"):
            self.x_guess = [xcurrent for _ in range(self.N + 1)]
            self.u_guess = [np.zeros(self.nu) for _ in range(self.N)]
        else:
            self.x_guess = self.x_guess[1:] + [self.x_guess[-1]]
            self.u_guess = self.u_guess[1:] + [self.u_guess[-1]]

        for i in range(self.N):
            self.acados_ocp_solver.set(i, "x", self.x_guess[i])
            self.acados_ocp_solver.set(i, "u", self.u_guess[i])
        self.acados_ocp_solver.set(self.N, "x", self.x_guess[self.N])
        
        ## replan trajectory: not needed now!
        # TODO: Gate changes when already getting close to it, but this causes a large jump of trajectory, e_c suddenly goes up, and it fails to track
        # TODO: Must we plan from current position?
        # if self.pos_change_detect(obs):
        #     gates_rotates = R.from_quat(obs['gates_quat'])
        #     rot_matrices = np.array(gates_rotates.as_matrix())
        #     self.gates_norm = np.array(rot_matrices[:,:,1])
        #     self.gates_pos = obs['gates_pos']
        #     # replan trajectory
        #     waypoints = self.calc_waypoints(self.init_pos, self.gates_pos, self.gates_norm)
        #     t, waypoints = self.avoid_collision(waypoints, obs['obstacles_pos'], 0.3)
        #     t, waypoints = self.add_drone_to_waypoints(waypoints, obs['pos'], 0.3, curr_theta=self.last_theta+1)
        #     trajectory = self.trajectory_generate(self.t_total, waypoints)
        #     trajectory = self.traj_tool.extend_trajectory(trajectory)
        #     self.arc_trajectory = self.traj_tool.arclength_reparameterize(trajectory, epsilon=1e-3)
        #     # write trajectory as parameter to solver
        #     p_vals = self.get_updated_traj_param(self.arc_trajectory)
        #     # xcurrent[-2], _ = self.traj_tool.find_nearest_waypoint(self.arc_trajectory, obs["pos"]) # correct theta
        #     for i in range(self.N): 
        #         self.acados_ocp_solver.set(i, "p", p_vals)
        #         # TODO: maybe it needs to be initialized differently? uniform guess: solver failure; original warmup: unable to track new traj
        #         # self.acados_ocp_solver.set(i, "x", xcurrent) 
        #         # self.acados_ocp_solver.set(i, "u", np.zeros(self.nu))

        # set initial state
        self.acados_ocp_solver.set(0, "lbx", xcurrent)
        self.acados_ocp_solver.set(0, "ubx", xcurrent)

        if self.acados_ocp_solver.solve() == 4:
            pass

        ## update initial guess
        self.x_guess = [self.acados_ocp_solver.get(i, "x") for i in range(self.N + 1)]
        self.u_guess = [self.acados_ocp_solver.get(i, "u") for i in range(self.N)]

        x1 = self.acados_ocp_solver.get(1, "x")
        u1 = self.acados_ocp_solver.get(1, "u")
        w = 1 / self.config.env.freq / self.dt
        self.last_f_collective = self.last_f_collective * (1 - w) + x1[9] * w
        self.last_theta = self.last_theta * (1 - w) + x1[13] * w
        self.last_f_cmd = self.last_f_cmd * (1-w) + u1[0] * w
        self.last_rpy_cmd = self.last_rpy_cmd * (1-w) + x1[10:13] * w


        cmd = np.concatenate(
            (
                np.array([self.last_f_cmd]),
                self.last_rpy_cmd
            )
        )


        # guess_theta = self.last_theta
        # true_theta, _ = self.traj_tool.find_nearest_waypoint(self.arc_trajectory, obs["pos"], guess_theta + 1.5)
        # draw_line(self.env, np.stack([self.arc_trajectory(guess_theta), self.arc_trajectory(true_theta)]), rgba=np.array([8*max(true_theta-guess_theta, 0), 8*max(guess_theta-true_theta, 0), 0.0, 1.0]))


        ## visualization
        # test true theta and guess theta
        # print(self.radius_filtered(self.last_theta))
        # plt.plot(self.arc_trajectory.x, self.radius_filtered(self.arc_trajectory.x))
        # plt.show()
        # input()
        try:

            draw_line(self.env, self.arc_trajectory(self.arc_trajectory.x), rgba=np.array([1.0, 1.0, 1.0, 0.2]))
            draw_line(self.env, np.stack([self.arc_trajectory(self.last_theta), obs["pos"]]), rgba=np.array([0.0, 0.0, 1.0, 1.0]))
            pos_traj = np.array([self.acados_ocp_solver.get(i, "x")[:3] for i in range(self.N+1)])
            draw_line(self.env, pos_traj[0:-1:5],rgba=np.array([1.0, 1.0, 0.0, 0.2]) )
        except:
            pass

        return cmd

    def step_callback(
        self,
        action: NDArray[np.floating],
        obs: dict[str, NDArray[np.floating]],
        reward: float,
        terminated: bool,
        truncated: bool,
        info: dict,
    ) -> bool:
        """Increment the tick counter."""
        self.step_update(obs = obs)
        self.update_next_gate()

        return self.finished

    def episode_callback(self):
        """Reset the integral error."""
        self._tick = 0<|MERGE_RESOLUTION|>--- conflicted
+++ resolved
@@ -288,16 +288,9 @@
         e_l = dot(tp_theta_norm, e_theta) * tp_theta_norm
         e_c = e_theta - e_l
 
-<<<<<<< HEAD
-        mpcc_cost = (self.q_l + self.q_l_peak * qc_dyn_theta + self.q_l_curv_peak * qc_curv_theta) * dot(e_l, e_l) + \
-                    (self.q_c  + self.q_c_peak * qc_dyn_theta + self.q_c_curv_peak * qc_curv_theta) * dot(e_c, e_c) + \
-                    (ang.T @ self.Q_w @ ang)+ \
-                    self.r_dv * self.dv_theta_cmd * self.dv_theta_cmd + \
-=======
         mpcc_cost = (self.q_l + self.q_l_peak * qc_dyn_theta) * dot(e_l, e_l) + \
                     (self.q_c  + self.q_c_peak * qc_dyn_theta) * dot(e_c, e_c) + \
                     (ang.T @ self.Q_w @ ang) + \
->>>>>>> c535fe4b
                     (control_input.T @ self.R_df @ control_input) + \
                     (-self.miu) * self.v_theta_cmd
         return mpcc_cost
