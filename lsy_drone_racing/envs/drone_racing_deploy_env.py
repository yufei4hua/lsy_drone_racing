"""Deployment environments for real-world drone racing.

This module provides environments for deploying drone racing algorithms on physical hardware,
mirroring the functionality of the simulation environments in the
:mod:`~lsy_drone_racing.envs.drone_racing_env` module.

Key components:

* :class:`~.DroneRacingDeployEnv`: A Gymnasium environment for controlling a real Crazyflie drone in
  a physical race track, using Vicon motion capture for positioning.
* :class:`~.DroneRacingAttitudeDeployEnv`: A variant of :class:`~.DroneRacingDeployEnv` that uses
  collective thrust and attitude commands for control.

These environments maintain consistent interfaces with their simulation counterparts
(:class:`~.DroneRacingEnv` and :class:`~.DroneRacingAttitudeEnv`), allowing for seamless transition
from simulation to real-world deployment. They handle the complexities of interfacing with physical
hardware while providing the same observation and action spaces as the simulation environments.

The module integrates with ROS, Crazyswarm, and Vicon systems to enable real-world drone control and
tracking in a racing scenario.
"""

from __future__ import annotations

import logging
import time
from typing import TYPE_CHECKING

import gymnasium
import numpy as np
import rospy
from crazyflow.control.control import thrust_curve
from crazyflow.sim.symbolic import symbolic_attitude
from gymnasium import spaces
from scipy.spatial.transform import Rotation as R

from lsy_drone_racing.utils import check_gate_pass
from lsy_drone_racing.utils.import_utils import get_ros_package_path, pycrazyswarm
from lsy_drone_racing.utils.ros_utils import check_drone_start_pos, check_race_track
from lsy_drone_racing.vicon import Vicon

if TYPE_CHECKING:
    from munch import Munch
    from numpy.typing import NDArray

logger = logging.getLogger(__name__)


class DroneRacingDeployEnv(gymnasium.Env):
    """A Gymnasium environment for deploying drone racing algorithms on real hardware.

    This environment mirrors the functionality of the
    class:~lsy_drone_racing.envs.drone_racing_env.DroneRacingEnv, but interfaces with real-world
    hardware (Crazyflie drone and Vicon motion capture system) instead of a simulation.

    Key features:
    - Interfaces with a Crazyflie drone for physical control
    - Uses Vicon motion capture for precise position tracking
    - Maintains the same observation and action spaces as the simulation environment
    - Tracks progress through gates in a real-world racing scenario
    - Provides safety checks for drone positioning and track setup

    The observation space and action space are the same as the
    class:~lsy_drone_racing.envs.drone_racing_env.DroneRacingEnv.

    This environment allows for a transition from simulation to real-world deployment, maintaining
    consistent interfaces and functionalities to avoid any code changes when moving from simulation
    to physical hardware.
    """

    CONTROLLER = "mellinger"

    def __init__(self, config: dict | Munch):
        """Initialize the crazyflie drone and the motion capture system.

        Args:
            config: The configuration of the environment.
        """
        super().__init__()
        self.config = config
        self.action_space = gymnasium.spaces.Box(low=-1, high=1, shape=(13,))
        n_gates, n_obstacles = (
            len(config.env.track.get("gates")),
            len(config.env.track.get("obstacles")),
        )
        self.observation_space = spaces.Dict(
            {
                "pos": spaces.Box(low=-np.inf, high=np.inf, shape=(3,)),
                "rpy": spaces.Box(low=-np.inf, high=np.inf, shape=(3,)),
                "vel": spaces.Box(low=-np.inf, high=np.inf, shape=(3,)),
                "ang_vel": spaces.Box(low=-np.inf, high=np.inf, shape=(3,)),
                "target_gate": spaces.Discrete(n_gates, start=-1),
                "gates_pos": spaces.Box(low=-np.inf, high=np.inf, shape=(n_gates, 3)),
                "gates_rpy": spaces.Box(low=-np.pi, high=np.pi, shape=(n_gates, 3)),
                "gates_visited": spaces.Box(low=0, high=1, shape=(n_gates,), dtype=np.bool_),
                "obstacles_pos": spaces.Box(low=-np.inf, high=np.inf, shape=(n_obstacles, 3)),
                "obstacles_visited": spaces.Box(
                    low=0, high=1, shape=(n_obstacles,), dtype=np.bool_
                ),
            }
        )
        self.target_gate = 0
        crazyswarm_config_path = (
            get_ros_package_path("crazyswarm", heuristic_search=True) / "launch/crazyflies.yaml"
        )
        # pycrazyswarm expects strings, not Path objects, so we need to convert it first
        swarm = pycrazyswarm.Crazyswarm(str(crazyswarm_config_path))
        self.cf = swarm.allcfs.crazyflies[0]
        names = []
        if not self.config.deploy.practice_without_track_objects:
            names += [f"gate{g}" for g in range(1, len(config.env.track.gates) + 1)]
            names += [f"obstacle{g}" for g in range(1, len(config.env.track.obstacles) + 1)]
        self.vicon = Vicon(track_names=names, timeout=5)
        self.symbolic = symbolic_attitude(config.env.freq) if config.env.symbolic else None
        self._last_pos = np.zeros(3)

        self.gates_visited = np.array([False] * len(config.env.track.gates))
        self.obstacles_visited = np.array([False] * len(config.env.track.obstacles))

        # Use internal variable to store results of self.obs that is updated every time
        # self.obs is invoked in order to prevent calling it more often than necessary.
        self._obs = None

    def reset(
        self, *, seed: int | None = None, options: dict | None = None
    ) -> tuple[dict[str, NDArray[np.floating]], dict]:
        """Reset the environment.

        We cannot reset the track in the real world. Instead, we check if the gates, obstacles and
        drone are positioned within tolerances.
        """
        if (
            self.config.deploy.check_race_track
            and not self.config.deploy.practice_without_track_objects
        ):
            check_race_track(self.config)
        if self.config.deploy.check_drone_start_pos:
            check_drone_start_pos(self.config)
        self._last_pos[:] = self.vicon.pos[self.vicon.drone_name]
        self.target_gate = 0
        info = self.info
        info["sim_freq"] = self.config.sim.sim_freq
        info["low_level_ctrl_freq"] = self.config.sim.ctrl_freq
        info["env_freq"] = self.config.env.freq
        info["drone_mass"] = 0.033  # Crazyflie 2.1 mass in kg
        return self.obs(), info

    def step(
        self, action: NDArray[np.floating]
    ) -> tuple[dict[str, NDArray[np.floating]], float, bool, bool, dict]:
        """Take a step in the environment.

        Warning:
            Step does *not* wait for the remaining time if the step took less than the control
            period. This ensures that controllers with longer action compute times can still hit
            their target frequency. Furthermore, it implies that loops using step have to manage the
            frequency on their own, and need to update the current observation and info before
            computing the next action.
        """
        pos, vel, acc, yaw, rpy_rate = action[:3], action[3:6], action[6:9], action[9], action[10:]
        self.cf.cmdFullState(pos, vel, acc, yaw, rpy_rate)
        current_pos = self.vicon.pos[self.vicon.drone_name]
        self.target_gate += self.gate_passed(current_pos, self._last_pos)
        self._last_pos[:] = current_pos
        if self.target_gate >= len(self.config.env.track.gates):
            self.target_gate = -1
        terminated = self.target_gate == -1
        return self.obs(), -1.0, terminated, False, self.info

    def close(self):
        """Close the environment by stopping the drone and landing back at the starting position."""
        RETURN_HEIGHT = 1.75  # m
        BREAKING_DISTANCE = 1.0  # m
        BREAKING_DURATION = 4.0  # s
        RETURN_DURATION = 5.0  # s
        LAND_DURATION = 4.5  # s

        try:  # prevent hanging process if drone not reachable
            self.cf.notifySetpointsStop()
            obs = self.obs

            return_pos = (
                obs["pos"] + obs["vel"] / (np.linalg.norm(obs["vel"]) + 1e-8) * BREAKING_DISTANCE
            )
            return_pos[2] = RETURN_HEIGHT
            self.cf.goTo(goal=return_pos, yaw=0, duration=BREAKING_DURATION)
<<<<<<< HEAD
            time.sleep(
                BREAKING_DURATION - 1
            )  # Smoothly transition to next position by setting the next goal earlier
=======
            # Smoothly transition to next position by setting the next goal earlier
            time.sleep(BREAKING_DURATION - 1)
>>>>>>> b1781456

            return_pos[:2] = self.config.env.track.drone.pos[:2]
            self.cf.goTo(goal=return_pos, yaw=0, duration=RETURN_DURATION)
            time.sleep(RETURN_DURATION)

            self.cf.land(self.config.env.track.drone.pos[2], LAND_DURATION)
            time.sleep(LAND_DURATION)
        except rospy.service.ServiceException as e:
            logger.error("Cannot return home: " + str(e))

    def obs(self) -> dict:
        """Return the observation of the environment."""
        drone = self.vicon.drone_name
        rpy = self.vicon.rpy[drone]
        ang_vel = R.from_euler("xyz", rpy).inv().apply(self.vicon.ang_vel[drone])
        obs = {
            "pos": self.vicon.pos[drone].astype(np.float32),
            "rpy": rpy.astype(np.float32),
            "vel": self.vicon.vel[drone].astype(np.float32),
            "ang_vel": ang_vel.astype(np.float32),
        }

        sensor_range = self.config.env.sensor_range
        n_gates = len(self.config.env.track.gates)

        obs["target_gate"] = self.target_gate if self.target_gate < n_gates else -1

        drone_pos = self.vicon.pos[self.vicon.drone_name]

        gates_pos = np.array([g.pos for g in self.config.env.track.gates])
        gates_rpy = np.array([g.rpy for g in self.config.env.track.gates])
        gate_names = [f"gate{g}" for g in range(1, len(gates_pos) + 1)]

        obstacles_pos = np.array([o.pos for o in self.config.env.track.obstacles])
        obstacle_names = [f"obstacle{g}" for g in range(1, len(obstacles_pos) + 1)]

        real_gates_pos = gates_pos
        real_gates_rpy = gates_rpy
        real_obstacles_pos = obstacles_pos
        # Update objects position with vicon data if not in practice mode and object
        # either is in range or was in range previously.
        if not self.config.deploy.practice_without_track_objects:
            real_gates_pos = np.array([self.vicon.pos[g] for g in gate_names])
            real_gates_rpy = np.array([self.vicon.rpy[g] for g in gate_names])
            real_obstacles_pos = np.array([self.vicon.pos[o] for o in obstacle_names])

        # Use x-y distance to calucate sensor range, otherwise it would depend on the height of the
        # drone and obstacle how early the obstacle is in range.
        in_range = np.linalg.norm(real_gates_pos[:, :2] - drone_pos[:2], axis=1) < sensor_range
        self.gates_visited = np.logical_or(self.gates_visited, in_range)
        gates_pos[self.gates_visited] = real_gates_pos[self.gates_visited]
        gates_rpy[self.gates_visited] = real_gates_rpy[self.gates_visited]
        obs["gates_visited"] = self.gates_visited
        print(f"gates visited: {self.gates_visited}")

        in_range = np.linalg.norm(real_obstacles_pos[:, :2] - drone_pos[:2], axis=1) < sensor_range
        self.obstacles_visited = np.logical_or(self.obstacles_visited, in_range)
        obstacles_pos[self.obstacles_visited] = real_obstacles_pos[self.obstacles_visited]
        obs["obstacles_visited"] = self.obstacles_visited
        print(f"obs visited: {self.obstacles_visited}")

        obs["gates_pos"] = gates_pos.astype(np.float32)
        obs["gates_rpy"] = gates_rpy.astype(np.float32)
        obs["obstacles_pos"] = obstacles_pos.astype(np.float32)
        self._obs = obs
        return obs

    @property
    def info(self) -> dict:
        """Return an info dictionary containing additional information about the environment."""
        return {"collisions": [], "symbolic_model": self.symbolic}

    def gate_passed(self, pos: NDArray[np.floating], prev_pos: NDArray[np.floating]) -> bool:
        """Check if the drone has passed the current gate.

        Args:
            pos: Current drone position.
            prev_pos: Previous drone position.
        """
        n_gates = len(self.config.env.track.gates)
        if self.target_gate < n_gates and self.target_gate != -1:
            # Real gates measure 0.4m x 0.4m, we account for meas. error
            gate_size = (0.56, 0.56)
            gate_pos = self._obs["gates_pos"][self.target_gate]
            gate_rot = R.from_euler("xyz", self._obs["gates_rpy"][self.target_gate])
            return check_gate_pass(gate_pos, gate_rot, gate_size, pos, prev_pos)
        return False


class DroneRacingAttitudeDeployEnv(DroneRacingDeployEnv):
    """A Gymnasium environment for deploying drone racing algorithms on real hardware.

    This environment mirrors the functionality of the
    class:~lsy_drone_racing.envs.drone_racing_thrust_env.DroneRacingAttitudeEnv, but interfaces with
    real-world hardware (Crazyflie drone and Vicon motion capture system) instead of a simulation.
    """

    def __init__(self, config: dict | Munch):
        """Initialize the crazyflie drone and the motion capture system.

        Args:
            config: The configuration of the environment.
        """
        super().__init__(config)
        self.action_space = gymnasium.spaces.Box(low=-1, high=1, shape=(4,))

    def step(
        self, action: NDArray[np.floating]
    ) -> tuple[dict[str, NDArray[np.floating]], float, bool, bool, dict]:
        """Take a step in the environment.

        Warning:
            Step does *not* wait for the remaining time if the step took less than the control
            period. This ensures that controllers with longer action compute times can still hit
            their target frequency. Furthermore, it implies that loops using step have to manage the
            frequency on their own, and need to update the current observation and info before
            computing the next action.
        """
        assert action.shape == self.action_space.shape, f"Invalid action shape: {action.shape}"
        collective_thrust, rpy = action[0], action[1:]
        rpy_deg = np.rad2deg(rpy)
        self.cf.cmdVel(*rpy_deg, thrust_curve(collective_thrust))
        current_pos = self.vicon.pos[self.vicon.drone_name]
        self.target_gate += self.gate_passed(current_pos, self._last_pos)
        self._last_pos[:] = current_pos
        if self.target_gate >= len(self.config.env.track.gates):
            self.target_gate = -1
        terminated = self.target_gate == -1
        return self.obs(), -1.0, terminated, False, self.info<|MERGE_RESOLUTION|>--- conflicted
+++ resolved
@@ -184,14 +184,8 @@
             )
             return_pos[2] = RETURN_HEIGHT
             self.cf.goTo(goal=return_pos, yaw=0, duration=BREAKING_DURATION)
-<<<<<<< HEAD
-            time.sleep(
-                BREAKING_DURATION - 1
-            )  # Smoothly transition to next position by setting the next goal earlier
-=======
             # Smoothly transition to next position by setting the next goal earlier
             time.sleep(BREAKING_DURATION - 1)
->>>>>>> b1781456
 
             return_pos[:2] = self.config.env.track.drone.pos[:2]
             self.cf.goTo(goal=return_pos, yaw=0, duration=RETURN_DURATION)
